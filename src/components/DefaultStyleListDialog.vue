<template>
  <default-style-select-dialog
    v-if="
      selectedCharacterInfo &&
      selectedStyleIndexes[selectedCharacterInfo.metas.speakerUuid] !==
        undefined
    "
    v-model:isOpen="showStyleSelectDialog"
    v-model:selectedStyleIndex="
      selectedStyleIndexes[selectedCharacterInfo.metas.speakerUuid]
    "
    :character-info="selectedCharacterInfo"
  />
  <q-dialog
    maximized
    transition-show="jump-up"
    transition-hide="jump-down"
    class="transparent-backdrop"
    v-model="modelValueComputed"
  >
    <q-layout container view="hHh Lpr lff" class="bg-background">
      <q-header class="q-py-sm">
        <q-toolbar>
          <div class="column">
            <q-toolbar-title class="text-display"
              >設定 / デフォルトスタイル・試聴</q-toolbar-title
            >
          </div>

          <q-space />

          <div class="row items-center no-wrap">
            <q-btn
              unelevated
              label="完了"
              color="toolbar-button"
              text-color="toolbar-button-display"
              class="text-no-wrap"
              @click="closeDialog"
            />
          </div>
        </q-toolbar>
      </q-header>

      <q-page-container>
        <q-page class="main">
          <div class="character-items-container">
            <div>
              <q-item
                v-for="speaker of speakerWithMultipleStyles"
                :key="speaker.metas.speakerUuid"
                clickable
                v-ripple="isHoverableItem"
                class="q-pa-none character-item"
                :class="[isHoverableItem && 'hoverable-character-item']"
                @click="openStyleSelectDialog(speaker)"
              >
                <div class="character-item-inner">
                  <img
                    :src="
                      speaker.metas.styles[
                        selectedStyleIndexes[speaker.metas.speakerUuid]
                      ].iconPath
                    "
                    class="style-icon"
                  />
                  <span class="text-subtitle1 q-ma-sm">{{
                    characterInfosMap[speaker.metas.speakerUuid].metas
                      .speakerName
                  }}</span>
                  <div
                    v-if="
                      characterInfosMap[speaker.metas.speakerUuid].metas.styles
                        .length > 1
                    "
                    class="style-select-container"
                  >
                    <span
                      >{{
                        selectedStyles[speaker.metas.speakerUuid]
                          ? selectedStyles[speaker.metas.speakerUuid].styleName
                          : "ノーマル"
                      }}（{{
                        characterInfosMap[speaker.metas.speakerUuid].metas
                          .styles.length
                      }}スタイル）</span
                    >
                  </div>
                </div>
              </q-item>
            </div>
          </div>
        </q-page>
      </q-page-container>
    </q-layout>
  </q-dialog>
</template>

<script setup lang="ts">
import { computed, ref, watch } from "vue";
import { useStore } from "@/store";
import { CharacterInfo, SpeakerId, StyleInfo } from "@/type/preload";
import DefaultStyleSelectDialog from "@/components/DefaultStyleSelectDialog.vue";

const props =
  defineProps<{
    modelValue: boolean;
    characterInfos: CharacterInfo[];
  }>();
const emit =
  defineEmits<{
    (e: "update:modelValue", val: boolean): void;
  }>();

const store = useStore();

const modelValueComputed = computed({
  get: () => props.modelValue,
  set: (val) => emit("update:modelValue", val),
});

// 選択中のキャラクター
const selectedCharacter = ref(props.characterInfos[0].metas.speakerUuid);

const showStyleSelectDialog = ref<boolean>(false);
const selectedCharacterInfo = computed(() => {
  return props.characterInfos.find(
    (characterInfo) =>
      characterInfo.metas.speakerUuid === selectedCharacter.value
  );
});

const characterInfosMap = computed(() => {
  const map: { [key: SpeakerId]: CharacterInfo } = {};
  props.characterInfos.forEach((characterInfo) => {
    map[characterInfo.metas.speakerUuid] = characterInfo;
  });
  return map;
});

// サンプルボイス一覧のキャラクター順番
const speakerWithMultipleStyles = ref<CharacterInfo[]>([]);

// 選択中のスタイル
const selectedStyleIndexes = ref<Record<SpeakerId, number>>({});
const selectedStyles = computed(() => {
  const map: { [key: string]: StyleInfo } = {};
  props.characterInfos.forEach((characterInfo) => {
    const selectedStyleIndex: number | undefined =
      selectedStyleIndexes.value[characterInfo.metas.speakerUuid];
    map[characterInfo.metas.speakerUuid] =
      characterInfo.metas.styles[selectedStyleIndex ?? 0];
  });
  return map;
});

// ダイアログが開かれたときに初期値を求める
watch([() => props.modelValue], async ([newValue]) => {
  if (newValue) {
    speakerWithMultipleStyles.value = store.state.userCharacterOrder
      .map((speakerUuid) => characterInfosMap.value[speakerUuid])
      .filter((characterInfo) => characterInfo !== undefined)
      .filter(
        (characterInfo) => characterInfo.metas.styles.length > 1
      ) as CharacterInfo[];
    // FIXME: エンジン未起動状態でデフォルトスタイル選択ダイアログを開くと
    // 未起動エンジンのキャラのデフォルトスタイルが消えてしまう
    selectedStyleIndexes.value = Object.fromEntries(
      [
        ...store.state.userCharacterOrder.map(
          (speakerUuid) => [speakerUuid, 0] as const
        ),
        ...store.state.defaultStyleIds.map(
          (defaultStyle) =>
            [
              defaultStyle.speakerUuid,
              characterInfosMap.value[
                defaultStyle.speakerUuid
              ]?.metas.styles.findIndex(
                (style) => style.styleId === defaultStyle.defaultStyleId
              ),
            ] as const
        ),
      ].filter(([speakerUuid]) => speakerUuid in characterInfosMap.value)
    );
  }
});

// キャラクター枠のホバー状態を表示するかどうか
// 再生ボタンなどにカーソルがある場合はキャラクター枠のホバーUIを表示しないようにするため
const isHoverableItem = ref(true);

<<<<<<< HEAD
    // ダイアログが開かれたときに初期値を求める
    watch([() => props.modelValue], async ([newValue]) => {
      if (newValue) {
        speakerWithMultipleStyles.value = store.state.userCharacterOrder
          .map((speakerUuid) => characterInfosMap.value[speakerUuid])
          .filter((characterInfo) => characterInfo !== undefined)
          .filter(
            (characterInfo) => characterInfo.metas.styles.length > 1
          ) as CharacterInfo[];
        // FIXME: エンジン未起動状態でデフォルトスタイル選択ダイアログを開くと
        // 未起動エンジンのキャラのデフォルトスタイルが消えてしまう
        selectedStyleIndexes.value = Object.fromEntries(
          [
            ...store.state.userCharacterOrder.map(
              (speakerUuid) => [speakerUuid, 0] as const
            ),
            ...store.state.defaultStyleIds.map(
              (defaultStyle) =>
                [
                  defaultStyle.speakerUuid,
                  characterInfosMap.value[
                    defaultStyle.speakerUuid
                  ]?.metas.styles.findIndex(
                    (style) => style.styleId === defaultStyle.defaultStyleId
                  ),
                ] as const
            ),
          ].filter(([speakerUuid]) => speakerUuid in characterInfosMap.value)
        );
=======
const closeDialog = () => {
  store.dispatch(
    "SET_DEFAULT_STYLE_IDS",
    Object.entries(selectedStyleIndexes.value).map(
      ([speakerUuidStr, styleIndex]) => {
        const speakerUuid = SpeakerId(speakerUuidStr);
        return {
          speakerUuid,
          defaultStyleId:
            characterInfosMap.value[speakerUuid].metas.styles[styleIndex]
              .styleId,
          engineId:
            characterInfosMap.value[speakerUuid].metas.styles[styleIndex]
              .engineId,
        };
>>>>>>> 44a81fa0
      }
    )
  );
  stop();
  modelValueComputed.value = false;
};
const openStyleSelectDialog = (characterInfo: CharacterInfo) => {
  stop();
  selectedCharacter.value = characterInfo.metas.speakerUuid;
  showStyleSelectDialog.value = true;
};
</script>

<style scoped lang="scss">
@use '@/styles/variables' as vars;
@use '@/styles/colors' as colors;

.q-toolbar div:first-child {
  min-width: 0;
}

.main {
  height: calc(
    100vh - #{vars.$menubar-height + vars.$header-height +
      vars.$window-border-width}
  );

  display: flex;
  flex-direction: row;
}

.character-items-container {
  height: 100%;
  padding: 5px 16px;

  flex-grow: 1;

  display: flex;
  flex-direction: column;
  overflow-y: scroll;

  > div {
    $character-item-size: 200px;
    display: grid;
    grid-template-columns: repeat(auto-fit, $character-item-size);
    grid-auto-rows: 200px;
    column-gap: 10px;
    row-gap: 10px;
    align-content: center;
    justify-content: center;
    .character-item {
      box-shadow: 0 0 0 1px rgba(colors.$primary-light-rgb, 0.5);
      border-radius: 10px;
      overflow: hidden;
      &.selected-character-item {
        box-shadow: 0 0 0 2px colors.$primary-light;
      }
      &:hover :deep(.q-focus-helper) {
        opacity: 0 !important;
      }
      &.hoverable-character-item:hover :deep(.q-focus-helper) {
        opacity: 0.15 !important;
      }
      .character-item-inner {
        display: flex;
        flex-direction: column;
        justify-content: center;
        align-items: center;
        width: 100%;
        height: 100%;
        .style-icon {
          $icon-size: $character-item-size / 2;
          width: $icon-size;
          height: $icon-size;
          border-radius: 5px;
        }
        .style-select-container {
          display: flex;
          flex-direction: row;
          justify-content: center;
          align-items: center;
          margin-top: -1rem;
        }
      }
    }
  }
}

.q-layout-container > :deep(.absolute-full) {
  right: 0 !important;
  > .scroll {
    width: unset !important;
    overflow: hidden;
  }
}
</style><|MERGE_RESOLUTION|>--- conflicted
+++ resolved
@@ -190,37 +190,6 @@
 // 再生ボタンなどにカーソルがある場合はキャラクター枠のホバーUIを表示しないようにするため
 const isHoverableItem = ref(true);
 
-<<<<<<< HEAD
-    // ダイアログが開かれたときに初期値を求める
-    watch([() => props.modelValue], async ([newValue]) => {
-      if (newValue) {
-        speakerWithMultipleStyles.value = store.state.userCharacterOrder
-          .map((speakerUuid) => characterInfosMap.value[speakerUuid])
-          .filter((characterInfo) => characterInfo !== undefined)
-          .filter(
-            (characterInfo) => characterInfo.metas.styles.length > 1
-          ) as CharacterInfo[];
-        // FIXME: エンジン未起動状態でデフォルトスタイル選択ダイアログを開くと
-        // 未起動エンジンのキャラのデフォルトスタイルが消えてしまう
-        selectedStyleIndexes.value = Object.fromEntries(
-          [
-            ...store.state.userCharacterOrder.map(
-              (speakerUuid) => [speakerUuid, 0] as const
-            ),
-            ...store.state.defaultStyleIds.map(
-              (defaultStyle) =>
-                [
-                  defaultStyle.speakerUuid,
-                  characterInfosMap.value[
-                    defaultStyle.speakerUuid
-                  ]?.metas.styles.findIndex(
-                    (style) => style.styleId === defaultStyle.defaultStyleId
-                  ),
-                ] as const
-            ),
-          ].filter(([speakerUuid]) => speakerUuid in characterInfosMap.value)
-        );
-=======
 const closeDialog = () => {
   store.dispatch(
     "SET_DEFAULT_STYLE_IDS",
@@ -236,7 +205,6 @@
             characterInfosMap.value[speakerUuid].metas.styles[styleIndex]
               .engineId,
         };
->>>>>>> 44a81fa0
       }
     )
   );
