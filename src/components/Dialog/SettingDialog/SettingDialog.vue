<template>
  <QDialog
    v-model="settingDialogOpenedComputed"
    maximized
    allowFocusOutside
    transitionShow="jump-up"
    transitionHide="jump-down"
    class="setting-dialog transparent-backdrop"
  >
    <QLayout container view="hHh Lpr fFf" class="bg-background">
      <QPageContainer class="root">
        <QHeader class="q-pa-sm">
          <QToolbar>
            <QToolbarTitle class="text-display"
              >設定 / オプション</QToolbarTitle
            >
            <QSpace />
            <!-- close button -->
            <QBtn
              round
              flat
              icon="close"
              color="display"
              aria-label="設定を閉じる"
              @click="settingDialogOpenedComputed = false"
            />
          </QToolbar>
        </QHeader>
        <QPage>
          <div class="container">
            <BaseScrollArea>
              <!-- Engine Mode Card -->
              <div class="setting-card">
                <div class="title-row">
                  <h5 class="headline">エンジン</h5>
                  <template v-if="engineIds.length > 1">
                    <BaseSelect v-model="selectedEngineId">
                      <BaseSelectItem
                        v-for="engineId in engineIds"
                        :key="engineId"
                        :value="engineId"
                        :label="renderEngineNameLabel(engineId)"
                      />
                    </BaseSelect>
                  </template>
                </div>
                <BaseTooltip
                  :label="
                    engineInfos[selectedEngineId].name +
                    'はCPU版のためGPUモードを利用できません。'
                  "
                  :disabled="gpuSwitchEnabled(selectedEngineId)"
                >
                  <ButtonToggleCell
                    title="エンジンモード"
                    description="GPU モードの利用には GPU が必要です。Linux は NVIDIA™ 製 GPU のみ対応しています。"
                    :options="engineUseGpuOptions"
                    :disable="!gpuSwitchEnabled(selectedEngineId)"
                    :modelValue="engineUseGpu ? 'GPU' : 'CPU'"
                    @update:modelValue="
                      (mode) => (engineUseGpu = mode === 'GPU')
                    "
                  />
                </BaseTooltip>
                <SelectCell
                  title="音声のサンプリングレート"
                  description="再生・保存時の音声のサンプリングレートを変更できます（サンプリングレートを上げても音声の品質は上がりません）。"
                  :modelValue="outputSamplingRate.toString()"
                  :options="
                    samplingRateOptions.map((option) => {
                      return {
                        value: option.toString(),
                        label: renderSamplingRateLabel(option),
                      };
                    })
                  "
                  @update:modelValue="
                    (value) =>
                      (outputSamplingRate = Number(value) || 'engineDefault')
                  "
                />
              </div>
              <!-- Preservation Setting -->
              <div class="setting-card">
                <h5 class="headline">操作</h5>
                <ToggleCell
                  title="プリセット機能"
                  description="ONの場合、プリセット機能を有効にします。パラメータを登録したり適用したりできます。"
                  :modelValue="enablePreset"
                  @update:modelValue="changeEnablePreset"
                />
                <QSlideTransition>
                  <!-- q-slide-transitionはheightだけをアニメーションするのでdivで囲う -->
                  <div v-show="enablePreset" class="transition-container">
                    <ToggleCell
                      title="スタイル変更時にデフォルトプリセットを適用"
                      description="ONの場合、キャラやスタイルの変更時にデフォルトプリセットが自動的に適用されます。"
                      class="in-slide-transition-workaround"
                      :modelValue="shouldApplyDefaultPresetOnVoiceChanged"
                      @update:modelValue="
                        changeShouldApplyDefaultPresetOnVoiceChanged($event)
                      "
                    />
                  </div>
                </QSlideTransition>
                <ToggleCell
                  title="パラメータの引き継ぎ"
                  description="ONの場合、テキスト欄追加の際に、現在の話速等のパラメータが引き継がれます。"
                  :modelValue="inheritAudioInfoMode"
                  @update:modelValue="changeinheritAudioInfo"
                />
                <ButtonToggleCell
                  v-model="activePointScrollMode"
                  title="再生位置を追従"
                  description="音声再生中の、詳細調整欄の自動スクロールのモードを選べます。"
                  :options="[
                    {
                      label: '連続',
                      value: 'CONTINUOUSLY',
                      description: '現在の再生位置を真ん中に表示します。',
                    },
                    {
                      label: 'ページめくり',
                      value: 'PAGE',
                      description:
                        '現在の再生位置が表示範囲外にある場合にスクロールします。',
                    },
                    {
                      label: 'オフ',
                      value: 'OFF',
                      description: '自動でスクロールしません。',
                    },
                  ]"
                />
                <ButtonToggleCell
                  title="テキスト自動分割"
                  description="テキスト貼り付けの際のテキストの分割箇所を選べます。"
                  :modelValue="splitTextWhenPaste"
                  :options="[
                    {
                      label: '句点と改行',
                      value: 'PERIOD_AND_NEW_LINE',
                      description: '句点と改行を基にテキストを分割します。',
                    },
                    {
                      label: '改行',
                      value: 'NEW_LINE',
                      description: '改行のみを基にテキストを分割します。',
                    },
                    {
                      label: 'オフ',
                      value: 'OFF',
                      description: '分割を行いません。',
                    },
                  ]"
                  @update:modelValue="
                    changeSplitTextWhenPaste(
                      $event as RootMiscSettingType['splitTextWhenPaste'],
                    )
                  "
                />
                <ToggleCell
                  title="メモ機能"
                  description="ONの場合、テキストを [] で囲むことで、テキスト中にメモを書けます。"
                  :modelValue="enableMemoNotation"
                  @update:modelValue="changeEnableMemoNotation"
                />
                <ToggleCell
                  title="ルビ機能"
                  description="ONの場合、テキストに {ルビ対象|よみかた} と書くことで、テキストの読み方を変えられます。"
                  :modelValue="enableRubyNotation"
                  @update:modelValue="changeEnableRubyNotation"
                />
                <BaseRowCard
                  title="非表示にしたヒントを全て再表示"
                  description="過去に非表示にしたヒントを全て再表示できます。"
                >
                  <BaseButton
                    label="再表示する"
                    :disabled="isDefaultConfirmedTips"
                    @click="
                      () => {
                        store.actions.RESET_CONFIRMED_TIPS();
                        hasResetConfirmedTips = true;
                      }
                    "
                  />
                </BaseRowCard>
              </div>
              <!-- Saving Card -->
              <div class="setting-card">
                <h5 class="headline">保存</h5>
                <ToggleCell
                  title="書き出し先を固定"
                  description="ONの場合、書き出す際のフォルダをあらかじめ指定できます。"
                  :modelValue="savingSetting.fixedExportEnabled"
                  @update:modelValue="
                    handleSavingSettingChange('fixedExportEnabled', $event)
                  "
                >
                </ToggleCell>
                <QSlideTransition>
                  <!-- q-slide-transitionはheightだけをアニメーションするのでdivで囲う -->
                  <div
                    v-show="savingSetting.fixedExportEnabled"
                    class="transition-container"
                  >
                    <BaseRowCard title="書き出し先のフォルダ">
                      {{ savingSetting.fixedExportDir }}
                      <BaseButton
                        icon="folder_open"
                        label="フォルダ選択"
                        @click="selectFixedExportDir()"
                      >
                      </BaseButton>
                    </BaseRowCard>
                  </div>
                </QSlideTransition>

                <FileNameTemplateDialog
                  v-model:open-dialog="showAudioFilePatternEditDialog"
                  :savedTemplate="audioFileNamePattern"
                  :defaultTemplate="DEFAULT_AUDIO_FILE_NAME_TEMPLATE"
                  :availableTags="[
                    'index',
                    'characterName',
                    'styleName',
                    'text',
                    'date',
                    'projectName',
                  ]"
                  :fileNameBuilder="buildAudioFileNameFromRawData"
                  extension=".wav"
                  @update:template="
                    handleSavingSettingChange('fileNamePattern', $event)
                  "
                />
                <FileNameTemplateDialog
                  v-model:open-dialog="showSongTrackAudioFilePatternEditDialog"
                  :savedTemplate="songTrackFileNamePattern"
                  :defaultTemplate="DEFAULT_SONG_AUDIO_FILE_NAME_TEMPLATE"
                  :availableTags="[
                    'index',
                    'characterName',
                    'styleName',
                    'trackName',
                    'date',
                    'projectName',
                  ]"
                  :fileNameBuilder="buildSongTrackAudioFileNameFromRawData"
                  extension=".wav"
                  @update:template="
                    handleSavingSettingChange(
                      'songTrackFileNamePattern',
                      $event,
                    )
                  "
                />

                <EditButtonCell
                  title="トーク：書き出しファイル名パターン"
                  description="書き出す際のファイル名のパターンをカスタマイズできます。"
                  :currentValue="audioFileNamePatternWithExt"
                  @buttonClick="showAudioFilePatternEditDialog = true"
                />

                <ToggleCell
                  title="上書き防止"
                  description="ONの場合、書き出す際に同名ファイルが既にあったとき、ファイル名に連番を付けて別名で保存されます。"
                  :modelValue="savingSetting.avoidOverwrite"
                  @update:modelValue="
                    handleSavingSettingChange('avoidOverwrite', $event)
                  "
                />
                <ButtonToggleCell
                  title="文字コード"
                  description="テキストファイルを書き出す際の文字コードを選べます。"
                  :modelValue="savingSetting.fileEncoding"
                  :options="[
                    { label: 'UTF-8', value: 'UTF-8' },
                    { label: 'Shift_JIS', value: 'Shift_JIS' },
                  ]"
                  @update:modelValue="
                    handleSavingSettingChange('fileEncoding', $event as string)
                  "
                />
                <ToggleCell
                  title="txtファイルを書き出し"
                  description="ONの場合、音声書き出しの際にテキストがtxtファイルとして書き出されます。"
                  :modelValue="savingSetting.exportText"
                  @update:modelValue="
                    handleSavingSettingChange('exportText', $event)
                  "
                />
                <ToggleCell
                  title="labファイルを書き出し"
                  description="ONの場合、音声書き出しの際にリップシンク用のlabファイルが書き出されます。"
                  :modelValue="savingSetting.exportLab"
                  @update:modelValue="
                    handleSavingSettingChange('exportLab', $event)
                  "
                />

                <EditButtonCell
                  title="ソング：トラックファイル名パターン"
                  description="書き出す際のファイル名のパターンをカスタマイズできます。"
                  :currentValue="songTrackFileNamePatternWithExt"
                  @buttonClick="showSongTrackAudioFilePatternEditDialog = true"
                />
              </div>
              <!-- Theme Card -->
              <div class="setting-card">
                <h5 class="headline">外観</h5>
                <ButtonToggleCell
                  v-model="currentThemeNameComputed"
                  title="テーマ"
                  description="エディタの色を選べます。"
                  :options="availableThemeNameComputed"
                />
                <ButtonToggleCell
                  title="フォント"
                  description="エディタのフォントを選べます。"
                  :modelValue="editorFont"
                  :options="[
                    { label: 'デフォルト', value: 'default' },
                    { label: 'OS標準', value: 'os' },
                  ]"
                  @update:modelValue="
                    changeEditorFont($event as EditorFontType)
                  "
                />
                <ToggleCell
                  title="行番号の表示"
                  description="ONの場合、テキスト欄の左側に行番号が表示されます。"
                  :modelValue="showTextLineNumber"
                  @update:modelValue="changeShowTextLineNumber"
                />
                <ToggleCell
                  title="テキスト追加ボタンの表示"
                  description="OFFの場合、右下にテキスト追加ボタンが表示されません。（テキスト欄は Shift + Enter で追加できます）"
                  :modelValue="showAddAudioItemButton"
                  @update:modelValue="changeShowAddAudioItemButton"
                />
              </div>

              <!-- Advanced Card -->
              <div class="setting-card">
                <h5 class="headline">高度な設定</h5>
                <ToggleCell
                  title="マルチエンジン機能"
                  description="ONの場合、複数のVOICEVOX準拠エンジンを利用可能にします。"
                  :modelValue="enableMultiEngine"
                  @update:modelValue="setEnableMultiEngine"
                />
                <ToggleCell
                  title="音声をステレオ化"
                  description="ONの場合、音声データがモノラルからステレオに変換されてから再生・保存が行われます。"
                  :modelValue="savingSetting.outputStereo"
                  @update:modelValue="
                    handleSavingSettingChange('outputStereo', $event)
                  "
                />
                <BaseTooltip
                  label="この機能はお使いの環境でサポートされていないため、使用できません。"
                  :disabled="canSetAudioOutputDevice"
                >
                  <SelectCell
                    v-model="currentAudioOutputDeviceComputed"
                    title="再生デバイス"
                    description="音声の再生デバイスを変更できます。"
                    :disable="!canSetAudioOutputDevice"
                    :options="
                      availableAudioOutputDevices
                        ? availableAudioOutputDevices.map((option) => {
                            return { value: option.key, label: option.label };
                          })
                        : []
                    "
                  >
                  </SelectCell>
                </BaseTooltip>
                <BaseRowCard
                  title="ソング：元に戻すトラック操作"
                  description="「元に戻す」機能の対象とするトラック操作を指定します。"
                >
                  <div class="checkbox-list">
                    <BaseCheckbox
                      v-for="(value, key) in undoableTrackOperations"
                      :key
                      :checked="value"
                      :label="undoableTrackOperationsLabels[key]"
                      @update:checked="
                        (newValue) =>
                          (undoableTrackOperations = {
                            ...undoableTrackOperations,
                            [key]: newValue,
                          })
                      "
                    />
                  </div>
                </BaseRowCard>
              </div>

              <!-- Experimental Card -->
              <div class="setting-card">
                <h5 class="headline">実験的機能</h5>
                <!-- 今後実験的機能を追加する場合はここに追加 -->
                <ToggleCell
                  title="疑問文を自動調整"
                  description="ONの場合、疑問文の語尾の音高が自動的に上げられます。"
                  :modelValue="experimentalSetting.enableInterrogativeUpspeak"
                  @update:modelValue="
                    changeExperimentalSetting(
                      'enableInterrogativeUpspeak',
                      $event,
                    )
                  "
                />
                <ToggleCell
                  title="モーフィング機能"
                  description="ONの場合、モーフィング機能を有効にします。2つの音声混ぜられるようになります。"
                  :modelValue="experimentalSetting.enableMorphing"
                  @update:modelValue="
                    changeExperimentalSetting('enableMorphing', $event)
                  "
                />
                <ToggleCell
                  title="複数選択"
                  description="ONの場合、複数のテキスト欄を選択できるようにします。"
                  :modelValue="experimentalSetting.enableMultiSelect"
                  @update:modelValue="
                    changeExperimentalSetting('enableMultiSelect', $event)
                  "
                />
                <ToggleCell
                  v-if="!isProduction"
                  title="[開発時のみ機能] 調整結果の保持"
                  description="ONの場合、テキスト変更時、同じ読みのアクセント区間内の調整結果を保持します。"
                  :modelValue="experimentalSetting.shouldKeepTuningOnTextChange"
                  @update:modelValue="
                    changeExperimentalSetting(
                      'shouldKeepTuningOnTextChange',
                      $event,
                    )
                  "
                />
                <ToggleCell
                  v-if="!isProduction"
<<<<<<< HEAD
                  title="[開発時のみ機能] プレビュー音のエディット画面を表示"
                  description="ONの場合、プレビュー音のエディット画面を表示します。"
                  :modelValue="experimentalSetting.showPreviewSoundEditor"
                  @update:modelValue="
                    changeExperimentalSetting('showPreviewSoundEditor', $event)
=======
                  title="[開発時のみ機能] ソング：パラメーターパネルの表示"
                  description="ONの場合、ソングエディタでパラメーターパネルが表示されます。"
                  :modelValue="experimentalSetting.showParameterPanel"
                  @update:modelValue="
                    changeExperimentalSetting('showParameterPanel', $event)
>>>>>>> 94995bf7
                  "
                />
              </div>
              <div class="setting-card">
                <h5 class="headline">データ収集</h5>
                <ToggleCell
                  title="ソフトウェア利用状況のデータ収集を許可"
                  description="ONの場合、各UIの利用率などのデータが送信され、VOICEVOXの改善に役立てられます。テキストデータや音声データは送信されません。"
                  :modelValue="acceptRetrieveTelemetryComputed"
                  @update:modelValue="acceptRetrieveTelemetryComputed = $event"
                />
              </div>
            </BaseScrollArea>
          </div>
        </QPage>
      </QPageContainer>
    </QLayout>
  </QDialog>
</template>

<script setup lang="ts">
import { computed, ref, watchEffect } from "vue";
import FileNameTemplateDialog from "./FileNameTemplateDialog.vue";
import ToggleCell from "./ToggleCell.vue";
import ButtonToggleCell from "./ButtonToggleCell.vue";
import EditButtonCell from "./EditButtonCell.vue";
import SelectCell from "./SelectCell.vue";
import BaseRowCard from "@/components/Base/BaseRowCard.vue";
import BaseButton from "@/components/Base/BaseButton.vue";
import BaseScrollArea from "@/components/Base/BaseScrollArea.vue";
import BaseSelect from "@/components/Base/BaseSelect.vue";
import BaseSelectItem from "@/components/Base/BaseSelectItem.vue";
import BaseCheckbox from "@/components/Base/BaseCheckbox.vue";
import BaseTooltip from "@/components/Base/BaseTooltip.vue";
import { useStore } from "@/store";
import {
  DEFAULT_AUDIO_FILE_NAME_TEMPLATE,
  DEFAULT_SONG_AUDIO_FILE_NAME_TEMPLATE,
  buildAudioFileNameFromRawData,
  buildSongTrackAudioFileNameFromRawData,
} from "@/store/utility";
import {
  SavingSetting,
  EngineSettingType,
  ExperimentalSettingType,
  ActivePointScrollMode,
  RootMiscSettingType,
  EngineId,
  EditorFontType,
} from "@/type/preload";
import { createLogger } from "@/helpers/log";
import { useRootMiscSetting } from "@/composables/useRootMiscSetting";
import { isProduction } from "@/helpers/platform";

type SamplingRateOption = EngineSettingType["outputSamplingRate"];

const props = defineProps<{
  modelValue: boolean;
}>();
const emit = defineEmits<{
  (e: "update:modelValue", val: boolean): void;
}>();

const store = useStore();
const { warn } = createLogger("SettingDialog");

const settingDialogOpenedComputed = computed({
  get: () => props.modelValue,
  set: (val) => emit("update:modelValue", val),
});

const engineUseGpu = computed({
  get: () => {
    return store.state.engineSettings[selectedEngineId.value].useGpu;
  },
  set: (mode: boolean) => {
    void changeUseGpu(mode);
  },
});
const engineIds = computed(() => store.state.engineIds);
const engineInfos = computed(() => store.state.engineInfos);
const inheritAudioInfoMode = computed(() => store.state.inheritAudioInfo);
const activePointScrollMode = computed({
  get: () => store.state.activePointScrollMode,
  set: (activePointScrollMode: ActivePointScrollMode) => {
    void store.actions.SET_ACTIVE_POINT_SCROLL_MODE({
      activePointScrollMode,
    });
  },
});
const experimentalSetting = computed(() => store.state.experimentalSetting);

// 非表示にしたヒントの再表示
const hasResetConfirmedTips = ref(false);
const isDefaultConfirmedTips = computed(() => {
  const confirmedTips = store.state.confirmedTips;
  // すべて false (= 初期値) かどうか確認
  return Object.values(confirmedTips).every((v) => !v);
});

// ソング：元に戻すトラック操作
const undoableTrackOperationsLabels = {
  soloAndMute: "ミュート・ソロ",
  panAndGain: "パン・音量",
};
const undoableTrackOperations = computed({
  get: () => store.state.undoableTrackOperations,
  set: (undoableTrackOperations) => {
    void store.actions.SET_ROOT_MISC_SETTING({
      key: "undoableTrackOperations",
      value: undoableTrackOperations,
    });
  },
});

// 外観
const currentThemeNameComputed = computed({
  get: () => store.state.currentTheme,
  set: (currentTheme: string) => {
    void store.actions.SET_CURRENT_THEME_SETTING({ currentTheme });
  },
});

const availableThemeNameComputed = computed(() => {
  return [...store.state.availableThemes]
    .sort((a, b) => a.order - b.order)
    .map((theme) => {
      return { label: theme.displayName, value: theme.name };
    });
});

const [editorFont, changeEditorFont] = useRootMiscSetting(store, "editorFont");

const [enableMultiEngine, setEnableMultiEngine] = useRootMiscSetting(
  store,
  "enableMultiEngine",
);

const [showTextLineNumber, changeShowTextLineNumber] = useRootMiscSetting(
  store,
  "showTextLineNumber",
);

const [showAddAudioItemButton, changeShowAddAudioItemButton] =
  useRootMiscSetting(store, "showAddAudioItemButton");

const [enableMemoNotation, changeEnableMemoNotation] = useRootMiscSetting(
  store,
  "enableMemoNotation",
);

const [enableRubyNotation, changeEnableRubyNotation] = useRootMiscSetting(
  store,
  "enableRubyNotation",
);

const [enablePreset, _changeEnablePreset] = useRootMiscSetting(
  store,
  "enablePreset",
);

const [
  shouldApplyDefaultPresetOnVoiceChanged,
  changeShouldApplyDefaultPresetOnVoiceChanged,
] = useRootMiscSetting(store, "shouldApplyDefaultPresetOnVoiceChanged");

const canSetAudioOutputDevice = computed(() => {
  return !!HTMLAudioElement.prototype.setSinkId;
});
const currentAudioOutputDeviceComputed = computed<string | undefined>({
  get: () => {
    // 再生デバイスが見つからなかったらデフォルト値に戻す
    // FIXME: watchなどにしてgetter内で操作しないようにする
    const device = availableAudioOutputDevices.value?.find(
      (device) => device.key === store.state.savingSetting.audioOutputDevice,
    );
    if (device) {
      return device.key;
    } else if (store.state.savingSetting.audioOutputDevice !== "default") {
      handleSavingSettingChange("audioOutputDevice", "default");
    }
    return undefined;
  },
  set: (device) => {
    if (device) {
      handleSavingSettingChange("audioOutputDevice", device);
    }
  },
});

const availableAudioOutputDevices = ref<{ key: string; label: string }[]>();
const updateAudioOutputDevices = async () => {
  const devices = await navigator.mediaDevices.enumerateDevices();
  availableAudioOutputDevices.value = devices
    .filter((device) => device.kind === "audiooutput")
    .map((device) => {
      return { label: device.label, key: device.deviceId };
    });
};
if (navigator.mediaDevices) {
  navigator.mediaDevices.addEventListener(
    "devicechange",
    updateAudioOutputDevices,
  );
  void updateAudioOutputDevices();
} else {
  warn("navigator.mediaDevices is not available.");
}

const acceptRetrieveTelemetryComputed = computed({
  get: () => store.state.acceptRetrieveTelemetry == "Accepted",
  set: (acceptRetrieveTelemetry: boolean) => {
    void store.actions.SET_ACCEPT_RETRIEVE_TELEMETRY({
      acceptRetrieveTelemetry: acceptRetrieveTelemetry ? "Accepted" : "Refused",
    });

    if (acceptRetrieveTelemetry) {
      return;
    }

    void store.actions.SHOW_ALERT_DIALOG({
      title: "ソフトウェア利用状況のデータ収集の無効化",
      message:
        "ソフトウェア利用状況のデータ収集を完全に無効にするには、VOICEVOXを再起動する必要があります",
      ok: "OK",
    });
  },
});

const changeUseGpu = async (useGpu: boolean) => {
  await store.actions.CHANGE_USE_GPU({
    useGpu,
    engineId: selectedEngineId.value,
  });
};

const changeinheritAudioInfo = async (inheritAudioInfo: boolean) => {
  if (store.state.inheritAudioInfo === inheritAudioInfo) return;
  void store.actions.SET_INHERIT_AUDIOINFO({ inheritAudioInfo });
};

const changeEnablePreset = (value: boolean) => {
  if (value) {
    // プリセット機能をONにしたときは「デフォルトプリセットを自動で適用」もONにする
    _changeEnablePreset(true);
    changeShouldApplyDefaultPresetOnVoiceChanged(true);
  } else {
    _changeEnablePreset(false);
    changeShouldApplyDefaultPresetOnVoiceChanged(false);
  }
};

const changeExperimentalSetting = async (
  key: keyof ExperimentalSettingType,
  data: boolean,
) => {
  void store.actions.SET_EXPERIMENTAL_SETTING({
    experimentalSetting: { ...experimentalSetting.value, [key]: data },
  });
};

const savingSetting = computed(() => store.state.savingSetting);

const engineUseGpuOptions = [
  { label: "CPU", value: "CPU" },
  { label: "GPU", value: "GPU" },
];

const audioFileNamePattern = computed(
  () => store.state.savingSetting.fileNamePattern,
);
const songTrackFileNamePattern = computed(
  () => store.state.savingSetting.songTrackFileNamePattern,
);
const audioFileNamePatternWithExt = computed(() =>
  audioFileNamePattern.value ? audioFileNamePattern.value + ".wav" : "",
);
const songTrackFileNamePatternWithExt = computed(() =>
  songTrackFileNamePattern.value ? songTrackFileNamePattern.value + ".wav" : "",
);

const gpuSwitchEnabled = (engineId: EngineId) => {
  // CPU版でもGPUモードからCPUモードに変更できるようにする
  return store.getters.ENGINE_CAN_USE_GPU(engineId) || engineUseGpu.value;
};

const samplingRateOptions: SamplingRateOption[] = [
  "engineDefault",
  24000,
  44100,
  48000,
  88200,
  96000,
];
const renderSamplingRateLabel = (value: SamplingRateOption): string => {
  if (value === "engineDefault") {
    return "デフォルト";
  } else {
    return `${value / 1000} kHz`;
  }
};

const handleSavingSettingChange = (
  key: keyof SavingSetting,
  data: string | boolean | number,
) => {
  void store.actions.SET_SAVING_SETTING({
    data: { ...savingSetting.value, [key]: data },
  });
};

const outputSamplingRate = computed({
  get: () => {
    return store.state.engineSettings[selectedEngineId.value]
      .outputSamplingRate;
  },
  set: async (outputSamplingRate: SamplingRateOption) => {
    if (outputSamplingRate !== "engineDefault") {
      const result = await store.actions.SHOW_CONFIRM_DIALOG({
        title: "出力サンプリングレートを変更しますか？",
        message:
          "出力サンプリングレートを変更しても、音質は変化しません。また、音声の生成処理に若干時間がかかる場合があります。",
        actionName: "変更する",
      });
      if (result !== "OK") {
        return;
      }
    }

    void store.actions.SET_ENGINE_SETTING({
      engineId: selectedEngineId.value,
      engineSetting: {
        ...store.state.engineSettings[selectedEngineId.value],
        outputSamplingRate,
      },
    });
  },
});

const openFileExplore = () => {
  return window.backend.showSaveDirectoryDialog({
    title: "書き出し先のフォルダを選択",
  });
};

const selectFixedExportDir = async () => {
  const path = await openFileExplore();
  if (path != undefined) {
    handleSavingSettingChange("fixedExportDir", path);
  }
};

// 書き出し先を固定を有効にしたときに書き出し先が未選択の場合は自動的にダイアログを表示する
watchEffect(async () => {
  if (
    savingSetting.value.fixedExportEnabled &&
    savingSetting.value.fixedExportDir === ""
  ) {
    const path = await openFileExplore();
    if (path != undefined) {
      handleSavingSettingChange("fixedExportDir", path);
    } else {
      // キャンセルした場合書き出し先の固定を無効化する
      handleSavingSettingChange("fixedExportEnabled", false);
    }
  }
});

const [splitTextWhenPaste, changeSplitTextWhenPaste] = useRootMiscSetting(
  store,
  "splitTextWhenPaste",
);

const showAudioFilePatternEditDialog = ref(false);
const showSongTrackAudioFilePatternEditDialog = ref(false);

const selectedEngineIdRaw = ref<EngineId | undefined>(undefined);
const selectedEngineId = computed({
  get: () => {
    return selectedEngineIdRaw.value || engineIds.value[0];
  },
  set: (engineId: EngineId) => {
    selectedEngineIdRaw.value = engineId;
  },
});
const renderEngineNameLabel = (engineId: EngineId) => {
  return engineInfos.value[engineId].name;
};
</script>

<style scoped lang="scss">
@use "@/styles/visually-hidden" as visually-hidden;
@use "@/styles/colors" as colors;
@use "@/styles/v2/colors" as colors-v2;
@use "@/styles/v2/variables" as vars;
@use "@/styles/v2/mixin" as mixin;

.container {
  position: absolute;
  left: 0;
  right: 0;
  height: 100%;
  background-color: colors-v2.$background;
}

.headline {
  @include mixin.headline-2;
}

// NOTE: なぜか:globalしないと効かない
:global(.setting-dialog) {
  z-index: vars.$z-index-fullscreen-dialog !important;
}

.setting-card {
  margin: auto;
  max-width: 960px;
  padding: vars.$padding-2;
  display: flex;
  flex-direction: column;
  gap: vars.$gap-1;
}

.setting-dialog .q-layout-container :deep(.absolute-full) {
  right: 0 !important;
  .scroll {
    left: unset !important;
    right: unset !important;
    width: unset !important;
    max-height: unset;
  }
}

.transition-container {
  display: flex;
  flex-direction: column;
}

.title-row {
  display: flex;
  align-items: center;
  justify-content: space-between;
  gap: vars.$gap-1;
}

.checkbox-list {
  display: flex;
  gap: vars.$gap-2;
}
</style><|MERGE_RESOLUTION|>--- conflicted
+++ resolved
@@ -446,19 +446,20 @@
                 />
                 <ToggleCell
                   v-if="!isProduction"
-<<<<<<< HEAD
                   title="[開発時のみ機能] プレビュー音のエディット画面を表示"
                   description="ONの場合、プレビュー音のエディット画面を表示します。"
                   :modelValue="experimentalSetting.showPreviewSoundEditor"
                   @update:modelValue="
                     changeExperimentalSetting('showPreviewSoundEditor', $event)
-=======
+                  "
+                />
+                <ToggleCell
+                  v-if="!isProduction"
                   title="[開発時のみ機能] ソング：パラメーターパネルの表示"
                   description="ONの場合、ソングエディタでパラメーターパネルが表示されます。"
                   :modelValue="experimentalSetting.showParameterPanel"
                   @update:modelValue="
                     changeExperimentalSetting('showParameterPanel', $event)
->>>>>>> 94995bf7
                   "
                 />
               </div>
