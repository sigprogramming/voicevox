<template>
  <div class="root">
    <q-header class="q-py-sm">
      <q-toolbar>
        <q-toolbar-title class="text-secondary">使い方</q-toolbar-title>
      </q-toolbar>
    </q-header>
    <q-page class="relarive-absolute-wrapper scroller">
      <div class="q-pa-md">
        <section>
          <p>ソフトウェアの使い方は以下をご参照ください。</p>
          <p>
            <a
<<<<<<< HEAD
              href="https://docs.google.com/document/d/1fWAvkehrmEoBAVV5IK6-zG-RKI-Y6lez1pCJl4_AWdo/edit?usp=sharing"
=======
              href="https://docs.google.com/document/d/1y021q5BToBTErkTQXdMac9A7JzFyJXb4fB1e9_AHe9o/edit?usp=sharing"
>>>>>>> aad945eb
              target="_blank"
              >使い方</a
            >
          </p>
        </section>
      </div>
    </q-page>
  </div>
</template>

<script lang="ts"></script>

<style scoped lang="scss">
.root {
  .scroller {
    width: 100%;
    overflow: auto;
  }
}
</style><|MERGE_RESOLUTION|>--- conflicted
+++ resolved
@@ -11,11 +11,7 @@
           <p>ソフトウェアの使い方は以下をご参照ください。</p>
           <p>
             <a
-<<<<<<< HEAD
-              href="https://docs.google.com/document/d/1fWAvkehrmEoBAVV5IK6-zG-RKI-Y6lez1pCJl4_AWdo/edit?usp=sharing"
-=======
               href="https://docs.google.com/document/d/1y021q5BToBTErkTQXdMac9A7JzFyJXb4fB1e9_AHe9o/edit?usp=sharing"
->>>>>>> aad945eb
               target="_blank"
               >使い方</a
             >
