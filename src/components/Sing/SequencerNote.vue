--- conflicted
+++ resolved
@@ -84,8 +84,8 @@
 import { TrackId } from "@/type/preload";
 import { getOrThrow } from "@/helpers/mapHelper";
 
-<<<<<<< HEAD
 const props = defineProps<{
+  trackId: TrackId;
   note: Note;
   /** どれかのノートがプレビュー中 */
   nowPreviewing: boolean;
@@ -95,28 +95,6 @@
   isPreview: boolean;
   previewLyric: string | null;
 }>();
-=======
-type NoteState = "NORMAL" | "SELECTED";
-
-const vFocus = {
-  mounted(el: HTMLInputElement) {
-    el.focus();
-    el.select();
-  },
-};
-
-const props = withDefaults(
-  defineProps<{
-    trackId: TrackId;
-    note: Note;
-    isSelected: boolean;
-    previewLyric: string | null;
-  }>(),
-  {
-    isSelected: false,
-  },
-);
->>>>>>> 7771ae95
 
 const emit = defineEmits<{
   (name: "barMousedown", event: MouseEvent): void;
