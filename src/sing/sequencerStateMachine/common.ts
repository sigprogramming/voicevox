--- conflicted
+++ resolved
@@ -119,11 +119,8 @@
   state: Pick<
     Store["state"],
     | "tpqn"
-<<<<<<< HEAD
+    | "tempos"
     | "tracks"
-=======
-    | "tempos"
->>>>>>> 11bdf2db
     | "sequencerSnapType"
     | "sequencerEditTarget"
     | "sequencerNoteTool"
