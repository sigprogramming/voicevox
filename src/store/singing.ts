import path from "path";
import { Midi } from "@tonejs/midi";
import { v4 as uuidv4 } from "uuid";
import { createPartialStore } from "./vuex";
import { createUILockAction } from "./ui";
import {
  Score,
  Tempo,
  TimeSignature,
  Note,
  SingingStoreState,
  SingingStoreTypes,
  SingingCommandStoreState,
  SingingCommandStoreTypes,
  SaveResultObject,
  Singer,
  Phrase,
  PhraseState,
  transformCommandStore,
<<<<<<< HEAD
  SingingGuide,
  SingingVoice,
  noteSchema,
  SingingGuideSourceHash,
  SingingVoiceSourceHash,
=======
>>>>>>> 020b87d3
} from "./type";
import { sanitizeFileName } from "./utility";
import { EngineId } from "@/type/preload";
import { FrameAudioQuery, Note as NoteForRequestToEngine } from "@/openapi";
import { ResultError, getValueOrThrow } from "@/type/result";
import {
  AudioEvent,
  AudioPlayer,
  AudioSequence,
  ChannelStrip,
  Clipper,
  Limiter,
  NoteEvent,
  NoteSequence,
  OfflineTransport,
  PolySynth,
  Sequence,
  Transport,
} from "@/sing/audioRendering";
import {
  selectPriorPhrase,
  getMeasureDuration,
  getNoteDuration,
  isValidNote,
  isValidScore,
  isValidSnapType,
  isValidTempo,
  isValidTimeSignature,
  isValidKeyRangeAdjustment,
  isValidvolumeRangeAdjustment,
  secondToTick,
  tickToSecond,
  calculateNotesHash,
  calculateSingingGuideSourceHash,
  calculateSingingVoiceSourceHash,
  decibelToLinear,
} from "@/sing/domain";
import {
  DEFAULT_BEATS,
  DEFAULT_BEAT_TYPE,
  DEFAULT_BPM,
  DEFAULT_TPQN,
  FrequentlyUpdatedState,
  addNotesToOverlappingNoteInfos,
  getOverlappingNoteIds,
  removeNotesFromOverlappingNoteInfos,
  updateNotesOfOverlappingNoteInfos,
} from "@/sing/storeHelper";
import { getDoremiFromNoteNumber } from "@/sing/viewHelper";
import {
  AnimationTimer,
  createPromiseThatResolvesWhen,
  round,
} from "@/sing/utility";
import { createLogger } from "@/domain/frontend/log";
import { noteSchema } from "@/domain/project/schema";

const { info, warn } = createLogger("store/singing");

const generateAudioEvents = async (
  audioContext: BaseAudioContext,
  time: number,
  blob: Blob
): Promise<AudioEvent[]> => {
  const arrayBuffer = await blob.arrayBuffer();
  const buffer = await audioContext.decodeAudioData(arrayBuffer);
  return [{ time, buffer }];
};

const generateNoteEvents = (notes: Note[], tempos: Tempo[], tpqn: number) => {
  return notes.map((value): NoteEvent => {
    const noteOnPos = value.position;
    const noteOffPos = value.position + value.duration;
    return {
      noteNumber: value.noteNumber,
      noteOnTime: tickToSecond(noteOnPos, tempos, tpqn),
      noteOffTime: tickToSecond(noteOffPos, tempos, tpqn),
    };
  });
};

let audioContext: AudioContext | undefined;
let transport: Transport | undefined;
let previewSynth: PolySynth | undefined;
let channelStrip: ChannelStrip | undefined;
let limiter: Limiter | undefined;
let clipper: Clipper | undefined;

// NOTE: テスト時はAudioContextが存在しない
if (window.AudioContext) {
  audioContext = new AudioContext();
  transport = new Transport(audioContext);
  previewSynth = new PolySynth(audioContext);
  channelStrip = new ChannelStrip(audioContext);
  limiter = new Limiter(audioContext);
  clipper = new Clipper(audioContext);

  previewSynth.output.connect(channelStrip.input);
  channelStrip.output.connect(limiter.input);
  limiter.output.connect(clipper.input);
  clipper.output.connect(audioContext.destination);
}

const playheadPosition = new FrequentlyUpdatedState(0);
const singingVoices = new Map<SingingVoiceSourceHash, SingingVoice>();
const sequences = new Map<string, Sequence>(); // キーはPhraseKey
const animationTimer = new AnimationTimer();

const singingGuideCache = new Map<SingingGuideSourceHash, SingingGuide>();
const singingVoiceCache = new Map<SingingVoiceSourceHash, SingingVoice>();

// TODO: マルチトラックに対応する
const selectedTrackIndex = 0;

export const generateSingingStoreInitialScore = () => {
  return {
    tpqn: DEFAULT_TPQN,
    tempos: [
      {
        position: 0,
        bpm: DEFAULT_BPM,
      },
    ],
    timeSignatures: [
      {
        measureNumber: 1,
        beats: DEFAULT_BEATS,
        beatType: DEFAULT_BEAT_TYPE,
      },
    ],
    tracks: [
      {
        singer: undefined,
        keyRangeAdjustment: 0,
        volumeRangeAdjustment: 0,
        notes: [],
      },
    ],
  };
};

export const singingStoreState: SingingStoreState = {
  ...generateSingingStoreInitialScore(),
  phrases: new Map(),
  singingGuides: new Map(),
  // NOTE: UIの状態は試行のためsinging.tsに局所化する+Hydrateが必要
  isShowSinger: true,
  sequencerZoomX: 0.5,
  sequencerZoomY: 0.75,
  sequencerSnapType: 16,
  selectedNoteIds: new Set(),
  overlappingNoteIds: new Set(),
  overlappingNoteInfos: new Map(),
  nowPlaying: false,
  volume: 0,
  startRenderingRequested: false,
  stopRenderingRequested: false,
  nowRendering: false,
  nowAudioExporting: false,
  cancellationOfAudioExportRequested: false,
};

export const singingStore = createPartialStore<SingingStoreTypes>({
  SET_SHOW_SINGER: {
    mutation(state, { isShowSinger }: { isShowSinger: boolean }) {
      state.isShowSinger = isShowSinger;
    },
    async action({ commit }, { isShowSinger }) {
      commit("SET_SHOW_SINGER", {
        isShowSinger,
      });
    },
  },

  SETUP_SINGER: {
    async action({ dispatch }, { singer }: { singer: Singer }) {
      // 指定されたstyleIdに対して、エンジン側の初期化を行う
      const isInitialized = await dispatch(
        "IS_INITIALIZED_ENGINE_SPEAKER",
        singer
      );
      if (!isInitialized) {
        await dispatch("INITIALIZE_ENGINE_SPEAKER", singer);
      }
    },
  },

  SET_SINGER: {
    mutation(state, { singer }: { singer?: Singer }) {
      state.tracks[selectedTrackIndex].singer = singer;
    },
    async action(
      { state, getters, dispatch, commit },
      { singer }: { singer?: Singer }
    ) {
      if (state.defaultStyleIds == undefined)
        throw new Error("state.defaultStyleIds == undefined");
      const userOrderedCharacterInfos =
        getters.USER_ORDERED_CHARACTER_INFOS("singerLike");
      if (userOrderedCharacterInfos == undefined)
        throw new Error("userOrderedCharacterInfos == undefined");

      const engineId = singer?.engineId ?? state.engineIds[0];

      // 最初のスタイルをソングエディタにおける仮のデフォルトスタイルとする
      // TODO: ソングエディタ向けのデフォルトスタイルをどうするか考える
      const defaultStyleId =
        userOrderedCharacterInfos[0].metas.styles[0].styleId;

      const styleId = singer?.styleId ?? defaultStyleId;

      dispatch("SETUP_SINGER", { singer: { engineId, styleId } });
      commit("SET_SINGER", { singer: { engineId, styleId } });

      dispatch("RENDER");
    },
  },

  SET_KEY_RANGE_ADJUSTMENT: {
    mutation(state, { keyRangeAdjustment }: { keyRangeAdjustment: number }) {
      state.tracks[selectedTrackIndex].keyRangeAdjustment = keyRangeAdjustment;
    },
    async action(
      { dispatch, commit },
      { keyRangeAdjustment }: { keyRangeAdjustment: number }
    ) {
      if (!isValidKeyRangeAdjustment(keyRangeAdjustment)) {
        throw new Error("The keyRangeAdjustment is invalid.");
      }
      commit("SET_KEY_RANGE_ADJUSTMENT", { keyRangeAdjustment });

      dispatch("RENDER");
    },
  },

  SET_VOLUME_RANGE_ADJUSTMENT: {
    mutation(
      state,
      { volumeRangeAdjustment }: { volumeRangeAdjustment: number }
    ) {
      state.tracks[selectedTrackIndex].volumeRangeAdjustment =
        volumeRangeAdjustment;
    },
    async action(
      { dispatch, commit },
      { volumeRangeAdjustment }: { volumeRangeAdjustment: number }
    ) {
      if (!isValidvolumeRangeAdjustment(volumeRangeAdjustment)) {
        throw new Error("The volumeRangeAdjustment is invalid.");
      }
      commit("SET_VOLUME_RANGE_ADJUSTMENT", {
        volumeRangeAdjustment,
      });

      dispatch("RENDER");
    },
  },

  SET_SCORE: {
    mutation(state, { score }: { score: Score }) {
      state.overlappingNoteInfos.clear();
      state.overlappingNoteIds.clear();
      state.editingLyricNoteId = undefined;
      state.selectedNoteIds.clear();
      state.tpqn = score.tpqn;
      state.tempos = score.tempos;
      state.timeSignatures = score.timeSignatures;
      state.tracks[selectedTrackIndex].notes = score.notes;
      addNotesToOverlappingNoteInfos(state.overlappingNoteInfos, score.notes);
      state.overlappingNoteIds = getOverlappingNoteIds(
        state.overlappingNoteInfos
      );
    },
    async action(
      { state, getters, commit, dispatch },
      { score }: { score: Score }
    ) {
      if (!isValidScore(score)) {
        throw new Error("The score is invalid.");
      }
      if (!transport) {
        throw new Error("transport is undefined.");
      }
      if (state.nowPlaying) {
        await dispatch("SING_STOP_AUDIO");
      }
      commit("SET_SCORE", { score });
      transport.time = getters.TICK_TO_SECOND(playheadPosition.value);

      dispatch("RENDER");
    },
  },

  SET_TEMPO: {
    mutation(state, { tempo }: { tempo: Tempo }) {
      const index = state.tempos.findIndex((value) => {
        return value.position === tempo.position;
      });
      const tempos = [...state.tempos];
      if (index !== -1) {
        tempos.splice(index, 1, tempo);
      } else {
        tempos.push(tempo);
        tempos.sort((a, b) => a.position - b.position);
      }
      state.tempos = tempos;
    },
  },

  REMOVE_TEMPO: {
    mutation(state, { position }: { position: number }) {
      const index = state.tempos.findIndex((value) => {
        return value.position === position;
      });
      if (index === -1) {
        throw new Error("The tempo does not exist.");
      }
      const tempos = [...state.tempos];
      if (index === 0) {
        tempos.splice(index, 1, {
          position: 0,
          bpm: DEFAULT_BPM,
        });
      } else {
        tempos.splice(index, 1);
      }
      state.tempos = tempos;
    },
  },

  SET_TIME_SIGNATURE: {
    mutation(state, { timeSignature }: { timeSignature: TimeSignature }) {
      const index = state.timeSignatures.findIndex((value) => {
        return value.measureNumber === timeSignature.measureNumber;
      });
      const timeSignatures = [...state.timeSignatures];
      if (index !== -1) {
        timeSignatures.splice(index, 1, timeSignature);
      } else {
        timeSignatures.push(timeSignature);
        timeSignatures.sort((a, b) => a.measureNumber - b.measureNumber);
      }
      state.timeSignatures = timeSignatures;
    },
  },

  REMOVE_TIME_SIGNATURE: {
    mutation(state, { measureNumber }: { measureNumber: number }) {
      const index = state.timeSignatures.findIndex((value) => {
        return value.measureNumber === measureNumber;
      });
      if (index === -1) {
        throw new Error("The time signature does not exist.");
      }
      const timeSignatures = [...state.timeSignatures];
      if (index === 0) {
        timeSignatures.splice(index, 1, {
          measureNumber: 1,
          beats: DEFAULT_BEATS,
          beatType: DEFAULT_BEAT_TYPE,
        });
      } else {
        timeSignatures.splice(index, 1);
      }
      state.timeSignatures = timeSignatures;
    },
  },

  NOTE_IDS: {
    getter(state) {
      const selectedTrack = state.tracks[selectedTrackIndex];
      const noteIds = selectedTrack.notes.map((value) => value.id);
      return new Set(noteIds);
    },
  },

  ADD_NOTES: {
    mutation(state, { notes }: { notes: Note[] }) {
      const selectedTrack = state.tracks[selectedTrackIndex];
      const newNotes = [...selectedTrack.notes, ...notes];
      newNotes.sort((a, b) => a.position - b.position);
      selectedTrack.notes = newNotes;
      addNotesToOverlappingNoteInfos(state.overlappingNoteInfos, notes);
      state.overlappingNoteIds = getOverlappingNoteIds(
        state.overlappingNoteInfos
      );
    },
  },

  UPDATE_NOTES: {
    mutation(state, { notes }: { notes: Note[] }) {
      const notesMap = new Map<string, Note>();
      for (const note of notes) {
        notesMap.set(note.id, note);
      }
      const selectedTrack = state.tracks[selectedTrackIndex];
      selectedTrack.notes = selectedTrack.notes
        .map((value) => notesMap.get(value.id) ?? value)
        .sort((a, b) => a.position - b.position);
      updateNotesOfOverlappingNoteInfos(state.overlappingNoteInfos, notes);
      state.overlappingNoteIds = getOverlappingNoteIds(
        state.overlappingNoteInfos
      );
    },
  },

  REMOVE_NOTES: {
    mutation(state, { noteIds }: { noteIds: string[] }) {
      const noteIdsSet = new Set(noteIds);
      const selectedTrack = state.tracks[selectedTrackIndex];
      const notes = selectedTrack.notes.filter((value) => {
        return noteIdsSet.has(value.id);
      });
      removeNotesFromOverlappingNoteInfos(state.overlappingNoteInfos, notes);
      state.overlappingNoteIds = getOverlappingNoteIds(
        state.overlappingNoteInfos
      );
      if (
        state.editingLyricNoteId != undefined &&
        noteIdsSet.has(state.editingLyricNoteId)
      ) {
        state.editingLyricNoteId = undefined;
      }
      for (const noteId of noteIds) {
        state.selectedNoteIds.delete(noteId);
      }
      selectedTrack.notes = selectedTrack.notes.filter((value) => {
        return !noteIdsSet.has(value.id);
      });
    },
  },

  SELECT_NOTES: {
    mutation(state, { noteIds }: { noteIds: string[] }) {
      for (const noteId of noteIds) {
        state.selectedNoteIds.add(noteId);
      }
    },
    async action({ getters, commit }, { noteIds }: { noteIds: string[] }) {
      const existingNoteIds = getters.NOTE_IDS;
      const isValidNoteIds = noteIds.every((value) => {
        return existingNoteIds.has(value);
      });
      if (!isValidNoteIds) {
        throw new Error("The note ids are invalid.");
      }
      commit("SELECT_NOTES", { noteIds });
    },
  },

  SELECT_ALL_NOTES: {
    mutation(state) {
      const currentTrack = state.tracks[selectedTrackIndex];
      const allNoteIds = currentTrack.notes.map((note) => note.id);
      state.selectedNoteIds = new Set(allNoteIds);
    },
    async action({ commit }) {
      commit("SELECT_ALL_NOTES");
    },
  },

  DESELECT_ALL_NOTES: {
    mutation(state) {
      state.editingLyricNoteId = undefined;
      state.selectedNoteIds = new Set();
    },
    async action({ commit }) {
      commit("DESELECT_ALL_NOTES");
    },
  },

  SET_EDITING_LYRIC_NOTE_ID: {
    mutation(state, { noteId }: { noteId?: string }) {
      if (noteId != undefined && !state.selectedNoteIds.has(noteId)) {
        state.selectedNoteIds.clear();
        state.selectedNoteIds.add(noteId);
      }
      state.editingLyricNoteId = noteId;
    },
    async action({ getters, commit }, { noteId }: { noteId?: string }) {
      if (noteId != undefined && !getters.NOTE_IDS.has(noteId)) {
        throw new Error("The note id is invalid.");
      }
      commit("SET_EDITING_LYRIC_NOTE_ID", { noteId });
    },
  },

  SET_PHRASES: {
    mutation(state, { phrases }: { phrases: Map<string, Phrase> }) {
      state.phrases = phrases;
    },
  },

  SET_STATE_TO_PHRASE: {
    mutation(
      state,
      {
        phraseKey,
        phraseState,
      }: { phraseKey: string; phraseState: PhraseState }
    ) {
      const phrase = state.phrases.get(phraseKey);
      if (phrase == undefined) {
        throw new Error("phrase is undefined.");
      }
      phrase.state = phraseState;
    },
  },

  SET_SINGING_GUIDE_KEY_TO_PHRASE: {
    mutation(
      state,
      {
        phraseKey,
        singingGuideKey,
      }: {
        phraseKey: string;
        singingGuideKey: SingingGuideSourceHash | undefined;
      }
    ) {
      const phrase = state.phrases.get(phraseKey);
      if (phrase == undefined) {
        throw new Error("phrase is undefined.");
      }
      phrase.singingGuideKey = singingGuideKey;
    },
  },

  SET_SINGING_VOICE_KEY_TO_PHRASE: {
    mutation(
      state,
      {
        phraseKey,
        singingVoiceKey,
      }: {
        phraseKey: string;
        singingVoiceKey: SingingVoiceSourceHash | undefined;
      }
    ) {
      const phrase = state.phrases.get(phraseKey);
      if (phrase == undefined) {
        throw new Error("phrase is undefined.");
      }
      phrase.singingVoiceKey = singingVoiceKey;
    },
  },

  SET_SINGING_GUIDE: {
    mutation(
      state,
      {
        singingGuideKey,
        singingGuide,
      }: { singingGuideKey: SingingGuideSourceHash; singingGuide: SingingGuide }
    ) {
      state.singingGuides.set(singingGuideKey, singingGuide);
    },
  },

  DELETE_SINGING_GUIDE: {
    mutation(
      state,
      { singingGuideKey }: { singingGuideKey: SingingGuideSourceHash }
    ) {
      state.singingGuides.delete(singingGuideKey);
    },
  },

  SELECTED_TRACK: {
    getter(state) {
      return state.tracks[selectedTrackIndex];
    },
  },

  SET_SNAP_TYPE: {
    mutation(state, { snapType }) {
      state.sequencerSnapType = snapType;
    },
    async action({ state, commit }, { snapType }) {
      const tpqn = state.tpqn;
      if (!isValidSnapType(snapType, tpqn)) {
        throw new Error("The snap type is invalid.");
      }
      commit("SET_SNAP_TYPE", { snapType });
    },
  },

  SET_ZOOM_X: {
    mutation(state, { zoomX }: { zoomX: number }) {
      state.sequencerZoomX = zoomX;
    },
    async action({ commit }, { zoomX }) {
      commit("SET_ZOOM_X", {
        zoomX,
      });
    },
  },

  SET_ZOOM_Y: {
    mutation(state, { zoomY }: { zoomY: number }) {
      state.sequencerZoomY = zoomY;
    },
    async action({ commit }, { zoomY }) {
      commit("SET_ZOOM_Y", {
        zoomY,
      });
    },
  },

  TICK_TO_SECOND: {
    getter: (state) => (position) => {
      return tickToSecond(position, state.tempos, state.tpqn);
    },
  },

  SECOND_TO_TICK: {
    getter: (state) => (time) => {
      return secondToTick(time, state.tempos, state.tpqn);
    },
  },

  GET_PLAYHEAD_POSITION: {
    getter: (state, getters) => () => {
      if (!transport) {
        throw new Error("transport is undefined.");
      }
      if (state.nowPlaying) {
        playheadPosition.value = getters.SECOND_TO_TICK(transport.time);
      }
      return playheadPosition.value;
    },
  },

  SET_PLAYHEAD_POSITION: {
    async action({ getters }, { position }: { position: number }) {
      if (!transport) {
        throw new Error("transport is undefined.");
      }
      playheadPosition.value = position;
      transport.time = getters.TICK_TO_SECOND(position);
    },
  },

  ADD_PLAYHEAD_POSITION_CHANGE_LISTENER: {
    async action(_, { listener }: { listener: (position: number) => void }) {
      playheadPosition.addValueChangeListener(listener);
    },
  },

  REMOVE_PLAYHEAD_POSITION_CHANGE_LISTENER: {
    async action(_, { listener }: { listener: (position: number) => void }) {
      playheadPosition.removeValueChangeListener(listener);
    },
  },

  SET_PLAYBACK_STATE: {
    mutation(state, { nowPlaying }) {
      state.nowPlaying = nowPlaying;
    },
  },

  SING_PLAY_AUDIO: {
    async action({ state, getters, commit }) {
      if (state.nowPlaying) {
        return;
      }
      if (!transport) {
        throw new Error("transport is undefined.");
      }
      commit("SET_PLAYBACK_STATE", { nowPlaying: true });

      transport.start();
      animationTimer.start(() => {
        playheadPosition.value = getters.GET_PLAYHEAD_POSITION();
      });
    },
  },

  SING_STOP_AUDIO: {
    async action({ state, getters, commit }) {
      if (!state.nowPlaying) {
        return;
      }
      if (!transport) {
        throw new Error("transport is undefined.");
      }
      commit("SET_PLAYBACK_STATE", { nowPlaying: false });

      transport.stop();
      animationTimer.stop();
      playheadPosition.value = getters.GET_PLAYHEAD_POSITION();
    },
  },

  SET_VOLUME: {
    mutation(state, { volume }) {
      state.volume = volume;
    },
    async action({ commit }, { volume }) {
      if (!channelStrip) {
        throw new Error("channelStrip is undefined.");
      }
      commit("SET_VOLUME", { volume });

      channelStrip.volume = volume;
    },
  },

  PLAY_PREVIEW_SOUND: {
    async action(
      _,
      { noteNumber, duration }: { noteNumber: number; duration?: number }
    ) {
      if (!audioContext) {
        throw new Error("audioContext is undefined.");
      }
      if (!previewSynth) {
        throw new Error("previewSynth is undefined.");
      }
      previewSynth.noteOn("immediately", noteNumber, duration);
    },
  },

  STOP_PREVIEW_SOUND: {
    async action(_, { noteNumber }: { noteNumber: number }) {
      if (!audioContext) {
        throw new Error("audioContext is undefined.");
      }
      if (!previewSynth) {
        throw new Error("previewSynth is undefined.");
      }
      previewSynth.noteOff("immediately", noteNumber);
    },
  },

  SET_IS_DRAG: {
    mutation(state, { isDrag }: { isDrag: boolean }) {
      state.isDrag = isDrag;
    },
    async action({ commit }, { isDrag }) {
      commit("SET_IS_DRAG", {
        isDrag,
      });
    },
  },

  SET_START_RENDERING_REQUESTED: {
    mutation(state, { startRenderingRequested }) {
      state.startRenderingRequested = startRenderingRequested;
    },
  },

  SET_STOP_RENDERING_REQUESTED: {
    mutation(state, { stopRenderingRequested }) {
      state.stopRenderingRequested = stopRenderingRequested;
    },
  },

  SET_NOW_RENDERING: {
    mutation(state, { nowRendering }) {
      state.nowRendering = nowRendering;
    },
  },

  /**
   * レンダリングを行う。レンダリング中だった場合は停止して再レンダリングする。
   */
  RENDER: {
    async action({ state, getters, commit, dispatch }) {
      const searchPhrases = async (notes: Note[]) => {
        const foundPhrases = new Map<string, Phrase>();
        let phraseNotes: Note[] = [];
        for (let noteIndex = 0; noteIndex < notes.length; noteIndex++) {
          const note = notes[noteIndex];

          phraseNotes.push(note);

          // ノートが途切れていたら別のフレーズにする
          const currentNoteEnd = note.position + note.duration;
          const nextNoteStart =
            noteIndex + 1 < notes.length ? notes[noteIndex + 1].position : null;
          if (
            noteIndex === notes.length - 1 ||
            nextNoteStart == null ||
            currentNoteEnd !== nextNoteStart
          ) {
            const notesHash = await calculateNotesHash(phraseNotes);
            foundPhrases.set(notesHash, {
              notes: phraseNotes,
              state: "WAITING_TO_BE_RENDERED",
            });

            phraseNotes = [];
          }
        }
        return foundPhrases;
      };

      const fetchQuery = async (
        engineId: EngineId,
        notes: Note[],
        tempos: Tempo[],
        tpqn: number,
        keyRangeAdjustment: number,
        frameRate: number,
        restDurationSeconds: number
      ) => {
        const restFrameLength = Math.round(restDurationSeconds * frameRate);
        const notesForRequestToEngine: NoteForRequestToEngine[] = [];

        // 先頭に休符を追加
        notesForRequestToEngine.push({
          key: undefined,
          frameLength: restFrameLength,
          lyric: "",
        });
        // ノートを変換
        const firstNoteOnTime = tickToSecond(notes[0].position, tempos, tpqn);
        let frame = 0;
        for (const note of notes) {
          const noteOffTime = tickToSecond(
            note.position + note.duration,
            tempos,
            tpqn
          );
          const noteOffFrame = Math.round(
            (noteOffTime - firstNoteOnTime) * frameRate
          );
          const noteFrameLength = Math.max(1, noteOffFrame - frame);
          // トランスポーズする
          const key = note.noteNumber - keyRangeAdjustment;
          notesForRequestToEngine.push({
            key,
            frameLength: noteFrameLength,
            lyric: note.lyric,
          });
          frame += noteFrameLength;
        }
        // 末尾に休符を追加
        notesForRequestToEngine.push({
          key: undefined,
          frameLength: restFrameLength,
          lyric: "",
        });

        try {
          if (!getters.IS_ENGINE_READY(engineId)) {
            throw new Error("Engine not ready.");
          }
          const instance = await dispatch("INSTANTIATE_ENGINE_CONNECTOR", {
            engineId,
          });
          return await instance.invoke(
            "singFrameAudioQuerySingFrameAudioQueryPost"
          )({
            score: { notes: notesForRequestToEngine },
            speaker: 6000, // TODO: 設定できるようにする
          });
        } catch (error) {
          const lyrics = notesForRequestToEngine
            .map((value) => value.lyric)
            .join("");
          window.backend.logError(
            error,
            `Failed to fetch FrameAudioQuery. Lyrics of score are "${lyrics}".`
          );
          throw error;
        }
      };

      const getPhonemes = (frameAudioQuery: FrameAudioQuery) => {
        return frameAudioQuery.phonemes.map((value) => value.phoneme).join(" ");
      };

      const shiftGuidePitch = (
        pitchShift: number,
        frameAudioQuery: FrameAudioQuery
      ) => {
        frameAudioQuery.f0 = frameAudioQuery.f0.map((value) => {
          return value * Math.pow(2, pitchShift / 12);
        });
      };

      const scaleGuideVolume = (
        volumeRangeAdjustment: number,
        frameAudioQuery: FrameAudioQuery
      ) => {
        frameAudioQuery.volume = frameAudioQuery.volume.map((value) => {
          return value * decibelToLinear(volumeRangeAdjustment);
        });
      };

      const calcStartTime = (
        notes: Note[],
        tempos: Tempo[],
        tpqn: number,
        restDurationSeconds: number
      ) => {
        let startTime = tickToSecond(notes[0].position, tempos, tpqn);
        startTime -= restDurationSeconds;
        return startTime;
      };

      const synthesize = async (singer: Singer, query: FrameAudioQuery) => {
        if (!getters.IS_ENGINE_READY(singer.engineId)) {
          throw new Error("Engine not ready.");
        }

        try {
          const instance = await dispatch("INSTANTIATE_ENGINE_CONNECTOR", {
            engineId: singer.engineId,
          });
          return await instance.invoke("frameSynthesisFrameSynthesisPost")({
            frameAudioQuery: query,
            speaker: singer.styleId,
          });
        } catch (error) {
          const phonemes = query.phonemes
            .map((value) => value.phoneme)
            .join(" ");
          window.backend.logError(
            error,
            `Failed to synthesis. Phonemes are "${phonemes}".`
          );
          throw error;
        }
      };

      const getAudioSourceNode = (sequence: Sequence) => {
        if (sequence.type === "note") {
          return sequence.instrument.output;
        } else if (sequence.type === "audio") {
          return sequence.audioPlayer.output;
        } else {
          throw new Error("Unknown type of sequence.");
        }
      };

      // NOTE: 型推論でawaitの前か後かが考慮されないので、関数を介して取得する（型がbooleanになるようにする）
      const startRenderingRequested = () => state.startRenderingRequested;
      const stopRenderingRequested = () => state.stopRenderingRequested;

      const render = async () => {
        if (!audioContext) {
          throw new Error("audioContext is undefined.");
        }
        if (!transport) {
          throw new Error("transport is undefined.");
        }
        if (!channelStrip) {
          throw new Error("channelStrip is undefined.");
        }
        const audioContextRef = audioContext;
        const transportRef = transport;
        const channelStripRef = channelStrip;
        const trackRef = getters.SELECTED_TRACK;

        // レンダリング中に変更される可能性のあるデータをコピーする
        // 重なっているノートの削除も行う
        const tpqn = state.tpqn;
        const tempos = state.tempos.map((value) => ({ ...value }));
        const singerAndFrameRate = trackRef.singer
          ? {
              singer: { ...trackRef.singer },
              frameRate:
                state.engineManifests[trackRef.singer.engineId].frameRate,
            }
          : undefined;
        const keyRangeAdjustment = trackRef.keyRangeAdjustment;
        const volumeRangeAdjustment = trackRef.volumeRangeAdjustment;
        const notes = trackRef.notes
          .map((value) => ({ ...value }))
          .filter((value) => !state.overlappingNoteIds.has(value.id));
        const restDurationSeconds = 1; // 前後の休符の長さはとりあえず1秒に設定

        // フレーズを更新する

        const foundPhrases = await searchPhrases(notes);

        for (const [phraseKey, phrase] of state.phrases) {
          const notesHash = phraseKey;
          if (!foundPhrases.has(notesHash)) {
            // 歌い方と歌声を削除する
            if (phrase.singingGuideKey != undefined) {
              commit("DELETE_SINGING_GUIDE", {
                singingGuideKey: phrase.singingGuideKey,
              });
            }
            if (phrase.singingVoiceKey != undefined) {
              singingVoices.delete(phrase.singingVoiceKey);
            }

            // 音源とシーケンスの接続を解除して削除する
            const sequence = sequences.get(phraseKey);
            if (sequence) {
              getAudioSourceNode(sequence).disconnect();
              transportRef.removeSequence(sequence);
              sequences.delete(phraseKey);
            }
          }
        }

        const phrases = new Map<string, Phrase>();

        for (const [notesHash, foundPhrase] of foundPhrases) {
          const phraseKey = notesHash;
          const existingPhrase = state.phrases.get(phraseKey);
          if (!existingPhrase) {
            // 新しいフレーズの場合
            phrases.set(phraseKey, foundPhrase);
            continue;
          }

          // すでに存在するフレーズの場合
          // 再レンダリングする必要があるかどうかをチェックする
          // シンガーが未設定の場合、とりあえず常に再レンダリングする
          // 音声合成を行う必要がある場合、現在フレーズに設定されている歌声を削除する
          // 歌い方の推論も行う必要がある場合、現在フレーズに設定されている歌い方を削除する
          // TODO: リファクタリングする
          const phrase = { ...existingPhrase };
          if (!singerAndFrameRate || phrase.state === "COULD_NOT_RENDER") {
            if (phrase.singingGuideKey != undefined) {
              commit("DELETE_SINGING_GUIDE", {
                singingGuideKey: phrase.singingGuideKey,
              });
              phrase.singingGuideKey = undefined;
            }
            if (phrase.singingVoiceKey != undefined) {
              singingVoices.delete(phrase.singingVoiceKey);
              phrase.singingVoiceKey = undefined;
            }
          } else {
            if (phrase.singingGuideKey != undefined) {
              const calculatedHash = await calculateSingingGuideSourceHash({
                engineId: singerAndFrameRate.singer.engineId,
                tpqn,
                tempos,
                notes: phrase.notes,
                keyRangeAdjustment,
                volumeRangeAdjustment,
                frameRate: singerAndFrameRate.frameRate,
                restDurationSeconds,
              });
              const hash = phrase.singingGuideKey;
              if (hash !== calculatedHash) {
                commit("DELETE_SINGING_GUIDE", {
                  singingGuideKey: phrase.singingGuideKey,
                });
                phrase.singingGuideKey = undefined;
                if (phrase.singingVoiceKey != undefined) {
                  singingVoices.delete(phrase.singingVoiceKey);
                  phrase.singingVoiceKey = undefined;
                }
              }
            }
            if (
              phrase.singingGuideKey != undefined &&
              phrase.singingVoiceKey != undefined
            ) {
              const singingGuide = state.singingGuides.get(
                phrase.singingGuideKey
              );
              if (singingGuide == undefined) {
                throw new Error("singingGuide is undefined.");
              }
              const calculatedHash = await calculateSingingVoiceSourceHash({
                singer: singerAndFrameRate.singer,
                frameAudioQuery: singingGuide.query,
              });
              const hash = phrase.singingVoiceKey;
              if (hash !== calculatedHash) {
                singingVoices.delete(phrase.singingVoiceKey);
                phrase.singingVoiceKey = undefined;
              }
            }
          }
          if (
            phrase.singingGuideKey == undefined ||
            phrase.singingVoiceKey == undefined
          ) {
            phrase.state = "WAITING_TO_BE_RENDERED";
          }

          phrases.set(phraseKey, phrase);
        }

<<<<<<< HEAD
        commit("SET_PHRASES", { phrases });

        window.backend.logInfo("Phrases updated.");
=======
        info("Phrases updated.");
>>>>>>> 020b87d3

        // 各フレーズのレンダリングを行う

        const phrasesToBeRendered = new Map(
          [...state.phrases.entries()].filter(([, phrase]) => {
            return phrase.state === "WAITING_TO_BE_RENDERED";
          })
        );
        for (const [phraseKey, phrase] of phrasesToBeRendered) {
          // シーケンスが存在する場合、シーケンスの接続を解除して削除する
          // TODO: ピッチを編集したときは行わないようにする

          const sequence = sequences.get(phraseKey);
          if (sequence) {
            getAudioSourceNode(sequence).disconnect();
            transportRef.removeSequence(sequence);
            sequences.delete(phraseKey);
          }

          // シーケンスが存在しない場合、ノートシーケンスを作成してプレビュー音が鳴るようにする

          if (!sequences.has(phraseKey)) {
            const noteEvents = generateNoteEvents(phrase.notes, tempos, tpqn);
            const polySynth = new PolySynth(audioContextRef);
            const noteSequence: NoteSequence = {
              type: "note",
              instrument: polySynth,
              noteEvents,
            };
            polySynth.output.connect(channelStripRef.input);
            transportRef.addSequence(noteSequence);
            sequences.set(phraseKey, noteSequence);
          }
        }
        while (phrasesToBeRendered.size > 0) {
          if (startRenderingRequested() || stopRenderingRequested()) {
            return;
          }
          const [phraseKey, phrase] = selectPriorPhrase(
            phrasesToBeRendered,
            playheadPosition.value
          );
          phrasesToBeRendered.delete(phraseKey);

          // シンガーが未設定の場合は、歌い方の生成や音声合成は行わない

          if (!singerAndFrameRate) {
            commit("SET_STATE_TO_PHRASE", {
              phraseKey,
              phraseState: "PLAYABLE",
            });
            continue;
          }

          commit("SET_STATE_TO_PHRASE", {
            phraseKey,
            phraseState: "NOW_RENDERING",
          });

          try {
            // 歌い方が存在する場合、歌い方を取得する
            // 歌い方が存在しない場合、キャッシュがあれば取得し、なければ歌い方を生成する

            let singingGuide: SingingGuide | undefined;
            if (phrase.singingGuideKey != undefined) {
              singingGuide = state.singingGuides.get(phrase.singingGuideKey);
              if (!singingGuide) {
                throw new Error("singingGuide is undefined.");
              }
            } else {
              const singingGuideSourceHash =
                await calculateSingingGuideSourceHash({
                  engineId: singerAndFrameRate.singer.engineId,
                  tpqn,
                  tempos,
                  notes: phrase.notes,
                  keyRangeAdjustment,
                  volumeRangeAdjustment,
                  frameRate: singerAndFrameRate.frameRate,
                  restDurationSeconds,
                });

              const singingGuideKey = singingGuideSourceHash;
              const cachedSingingGuide = singingGuideCache.get(singingGuideKey);
              if (cachedSingingGuide) {
                singingGuide = cachedSingingGuide;

                window.backend.logInfo(`Loaded singing guide from cache.`);
              } else {
                const frameAudioQuery = await fetchQuery(
                  singerAndFrameRate.singer.engineId,
                  phrase.notes,
                  tempos,
                  tpqn,
                  keyRangeAdjustment,
                  singerAndFrameRate.frameRate,
                  restDurationSeconds
                );

                const phonemes = getPhonemes(frameAudioQuery);
                window.backend.logInfo(
                  `Fetched frame audio query. Phonemes are "${phonemes}".`
                );

                shiftGuidePitch(keyRangeAdjustment, frameAudioQuery);
                scaleGuideVolume(volumeRangeAdjustment, frameAudioQuery);

                const startTime = calcStartTime(
                  phrase.notes,
                  tempos,
                  tpqn,
                  restDurationSeconds
                );

                singingGuide = {
                  query: frameAudioQuery,
                  frameRate: singerAndFrameRate.frameRate,
                  startTime,
                };

                singingGuideCache.set(singingGuideKey, singingGuide);
              }
              commit("SET_SINGING_GUIDE", { singingGuideKey, singingGuide });
              commit("SET_SINGING_GUIDE_KEY_TO_PHRASE", {
                phraseKey,
                singingGuideKey,
              });
<<<<<<< HEAD
            }
=======
              throw error;
            });

            const phonemes = getPhonemes(frameAudioQuery);
            info(`Fetched frame audio query. Phonemes are "${phonemes}".`);

            shiftGuidePitch(phrase.keyRangeAdjustment, frameAudioQuery);
            scaleGuideVolume(volumeRangeAdjustment, frameAudioQuery);
>>>>>>> 020b87d3

            // 歌声のキャッシュがあれば取得し、なければ音声合成を行う

            let singingVoice: SingingVoice | undefined;

            const singingVoiceSourceHash =
              await calculateSingingVoiceSourceHash({
                singer: singerAndFrameRate.singer,
                frameAudioQuery: singingGuide.query,
              });

            const singingVoiceKey = singingVoiceSourceHash;
            const cachedSingingVoice = singingVoiceCache.get(singingVoiceKey);
            if (cachedSingingVoice) {
              singingVoice = cachedSingingVoice;

<<<<<<< HEAD
              window.backend.logInfo(`Loaded singing voice from cache.`);
=======
          const phraseData = phraseDataMap.get(phraseKey);
          if (!phraseData) {
            throw new Error("phraseData is undefined");
          }
          if (!phrase.query) {
            throw new Error("query is undefined.");
          }
          if (phrase.startTime == undefined) {
            throw new Error("startTime is undefined.");
          }
          if (!phraseData.blob) {
            phraseData.blob = phraseAudioBlobCache.get(phraseKey);
            if (phraseData.blob) {
              info(`Loaded audio buffer from cache.`);
>>>>>>> 020b87d3
            } else {
              const blob = await synthesize(
                singerAndFrameRate.singer,
                singingGuide.query
              );

<<<<<<< HEAD
              window.backend.logInfo(`Synthesized.`);
=======
              phraseData.blob = blob;
              phraseAudioBlobCache.set(phraseKey, phraseData.blob);

              info(`Synthesized.`);
            }
>>>>>>> 020b87d3

              singingVoice = { blob };
              singingVoiceCache.set(singingVoiceKey, singingVoice);
            }
            singingVoices.set(singingVoiceKey, singingVoice);
            commit("SET_SINGING_VOICE_KEY_TO_PHRASE", {
              phraseKey,
              singingVoiceKey,
            });

            // シーケンスが存在する場合、シーケンスの接続を解除して削除する

            const sequence = sequences.get(phraseKey);
            if (sequence) {
              getAudioSourceNode(sequence).disconnect();
              transportRef.removeSequence(sequence);
              sequences.delete(phraseKey);
            }

            // オーディオシーケンスを作成して接続する

            const audioEvents = await generateAudioEvents(
              audioContextRef,
              singingGuide.startTime,
              singingVoice.blob
            );
            const audioPlayer = new AudioPlayer(audioContextRef);
            const audioSequence: AudioSequence = {
              type: "audio",
              audioPlayer,
              audioEvents,
            };
            audioPlayer.output.connect(channelStripRef.input);
            transportRef.addSequence(audioSequence);
            sequences.set(phraseKey, audioSequence);

            commit("SET_STATE_TO_PHRASE", {
              phraseKey,
              phraseState: "PLAYABLE",
            });
          } catch (error) {
            commit("SET_STATE_TO_PHRASE", {
              phraseKey,
              phraseState: "COULD_NOT_RENDER",
            });
            throw error;
          }
        }
      };

      commit("SET_START_RENDERING_REQUESTED", {
        startRenderingRequested: true,
      });
      if (state.nowRendering) {
        return;
      }

      commit("SET_NOW_RENDERING", { nowRendering: true });
      try {
        while (startRenderingRequested()) {
          commit("SET_START_RENDERING_REQUESTED", {
            startRenderingRequested: false,
          });
          await render();
          if (stopRenderingRequested()) {
            break;
          }
        }
      } catch (error) {
        window.backend.logError(error);
        throw error;
      } finally {
        commit("SET_STOP_RENDERING_REQUESTED", {
          stopRenderingRequested: false,
        });
        commit("SET_NOW_RENDERING", { nowRendering: false });
      }
    },
  },

  /**
   * レンダリング停止をリクエストし、停止するまで待機する。
   */
  STOP_RENDERING: {
    action: createUILockAction(async ({ state, commit }) => {
      if (state.nowRendering) {
        info("Waiting for rendering to stop...");
        commit("SET_STOP_RENDERING_REQUESTED", {
          stopRenderingRequested: true,
        });
        await createPromiseThatResolvesWhen(() => !state.nowRendering);
        info("Rendering stopped.");
      }
    }),
  },

  IMPORT_MIDI_FILE: {
    action: createUILockAction(
      async (
        { dispatch },
        { filePath, trackIndex = 0 }: { filePath: string; trackIndex: number }
      ) => {
        const convertPosition = (
          position: number,
          sourceTpqn: number,
          targetTpqn: number
        ) => {
          return Math.round(position * (targetTpqn / sourceTpqn));
        };

        const convertDuration = (
          startPosition: number,
          endPosition: number,
          sourceTpqn: number,
          targetTpqn: number
        ) => {
          const convertedEndPosition = convertPosition(
            endPosition,
            sourceTpqn,
            targetTpqn
          );
          const convertedStartPosition = convertPosition(
            startPosition,
            sourceTpqn,
            targetTpqn
          );
          return Math.max(1, convertedEndPosition - convertedStartPosition);
        };

        const getTopNotes = (notes: Note[]) => {
          const topNotes: Note[] = [];
          for (const note of notes) {
            if (topNotes.length === 0) {
              topNotes.push(note);
              continue;
            }
            const topNote = topNotes[topNotes.length - 1];
            const topNoteEndPos = topNote.position + topNote.duration;
            if (topNoteEndPos <= note.position) {
              topNotes.push(note);
              continue;
            }
            if (topNote.noteNumber < note.noteNumber) {
              topNotes.pop();
              topNotes.push(note);
            }
          }
          return topNotes;
        };

        const removeDuplicateTempos = (tempos: Tempo[]) => {
          return tempos.filter((value, index, array) => {
            return (
              index === array.length - 1 ||
              value.position !== array[index + 1].position
            );
          });
        };

        const removeDuplicateTimeSignatures = (
          timeSignatures: TimeSignature[]
        ) => {
          return timeSignatures.filter((value, index, array) => {
            return (
              index === array.length - 1 ||
              value.measureNumber !== array[index + 1].measureNumber
            );
          });
        };

        // NOTE: トラック選択のために一度ファイルを読み込んでいるので、Midiを渡すなどでもよさそう
        const midiData = getValueOrThrow(
          await window.backend.readFile({ filePath })
        );
        const midi = new Midi(midiData);
        const midiTpqn = midi.header.ppq;
        const midiTempos = [...midi.header.tempos];
        const midiTimeSignatures = [...midi.header.timeSignatures];

        const midiNotes = [...midi.tracks[trackIndex].notes];

        midiTempos.sort((a, b) => a.ticks - b.ticks);
        midiTimeSignatures.sort((a, b) => a.ticks - b.ticks);
        midiNotes.sort((a, b) => a.ticks - b.ticks);

        const tpqn = DEFAULT_TPQN;

        let notes = midiNotes.map((value): Note => {
          return {
            id: uuidv4(),
            position: convertPosition(value.ticks, midiTpqn, tpqn),
            duration: convertDuration(
              value.ticks,
              value.ticks + value.durationTicks,
              midiTpqn,
              tpqn
            ),
            noteNumber: value.midi,
            lyric: getDoremiFromNoteNumber(value.midi),
          };
        });
        // ノートの重なりを考慮して、一番音が高いノート（トップノート）のみインポートする
        notes = getTopNotes(notes);

        let tempos = midiTempos.map((value): Tempo => {
          return {
            position: convertPosition(value.ticks, midiTpqn, tpqn),
            bpm: round(value.bpm, 2),
          };
        });
        tempos.unshift({
          position: 0,
          bpm: DEFAULT_BPM,
        });
        tempos = removeDuplicateTempos(tempos);

        let timeSignatures: TimeSignature[] = [];
        let tsPosition = 0;
        let measureNumber = 1;
        for (let i = 0; i < midiTimeSignatures.length; i++) {
          const midiTs = midiTimeSignatures[i];
          const beats = midiTs.timeSignature[0];
          const beatType = midiTs.timeSignature[1];
          timeSignatures.push({ measureNumber, beats, beatType });
          if (i < midiTimeSignatures.length - 1) {
            const nextTsTicks = midiTimeSignatures[i + 1].ticks;
            const nextTsPos = convertPosition(nextTsTicks, midiTpqn, tpqn);
            const tsDuration = nextTsPos - tsPosition;
            const measureDuration = getMeasureDuration(beats, beatType, tpqn);
            tsPosition = nextTsPos;
            measureNumber += tsDuration / measureDuration;
          }
        }
        timeSignatures.unshift({
          measureNumber: 1,
          beats: DEFAULT_BEATS,
          beatType: DEFAULT_BEAT_TYPE,
        });
        timeSignatures = removeDuplicateTimeSignatures(timeSignatures);

        tempos.splice(1, tempos.length - 1); // TODO: 複数テンポに対応したら削除
        timeSignatures.splice(1, timeSignatures.length - 1); // TODO: 複数拍子に対応したら削除

        await dispatch("SET_SCORE", {
          score: {
            tpqn,
            tempos,
            timeSignatures,
            notes,
          },
        });
      }
    ),
  },

  IMPORT_MUSICXML_FILE: {
    action: createUILockAction(
      async ({ dispatch }, { filePath }: { filePath?: string }) => {
        if (!filePath) {
          filePath = await window.backend.showImportFileDialog({
            title: "MusicXML読み込み",
            name: "MusicXML",
            extensions: ["musicxml", "xml"],
          });
          if (!filePath) return;
        }

        let xmlStr = new TextDecoder("utf-8").decode(
          getValueOrThrow(await window.backend.readFile({ filePath }))
        );
        if (xmlStr.indexOf("\ufffd") > -1) {
          xmlStr = new TextDecoder("shift-jis").decode(
            getValueOrThrow(await window.backend.readFile({ filePath }))
          );
        }

        const tpqn = DEFAULT_TPQN;
        const tempos: Tempo[] = [
          {
            position: 0,
            bpm: DEFAULT_BPM,
          },
        ];
        const timeSignatures: TimeSignature[] = [
          {
            measureNumber: 1,
            beats: DEFAULT_BEATS,
            beatType: DEFAULT_BEAT_TYPE,
          },
        ];
        const notes: Note[] = [];

        let divisions = 1;
        let position = 0;
        let measureNumber = 1;
        let measurePosition = 0;
        let measureDuration = getMeasureDuration(
          timeSignatures[0].beats,
          timeSignatures[0].beatType,
          tpqn
        );
        let tieStartNote: Note | undefined;

        const getChild = (element: Element | undefined, tagName: string) => {
          if (element) {
            for (const childElement of element.children) {
              if (childElement.tagName === tagName) {
                return childElement;
              }
            }
          }
          return undefined;
        };

        const getValueAsNumber = (element: Element) => {
          const value = Number(element.textContent);
          if (Number.isNaN(value)) {
            throw new Error("The value is invalid.");
          }
          return value;
        };

        const getAttributeAsNumber = (
          element: Element,
          qualifiedName: string
        ) => {
          const value = Number(element.getAttribute(qualifiedName));
          if (Number.isNaN(value)) {
            throw new Error("The value is invalid.");
          }
          return value;
        };

        const getStepNumber = (stepElement: Element) => {
          const stepNumberDict: { [key: string]: number } = {
            C: 0,
            D: 2,
            E: 4,
            F: 5,
            G: 7,
            A: 9,
            B: 11,
          };
          const stepChar = stepElement.textContent;
          if (stepChar == null) {
            throw new Error("The value is invalid.");
          }
          return stepNumberDict[stepChar];
        };

        const getDuration = (durationElement: Element) => {
          const duration = getValueAsNumber(durationElement);
          return Math.round((tpqn * duration) / divisions);
        };

        const getTie = (elementThatMayBeTied: Element) => {
          let tie: boolean | undefined;
          for (const childElement of elementThatMayBeTied.children) {
            if (
              childElement.tagName === "tie" ||
              childElement.tagName === "tied"
            ) {
              const tieType = childElement.getAttribute("type");
              if (tieType === "start") {
                tie = true;
              } else if (tieType === "stop") {
                tie = false;
              } else {
                throw new Error("The value is invalid.");
              }
            }
          }
          return tie;
        };

        const parseSound = (soundElement: Element) => {
          if (!soundElement.hasAttribute("tempo")) {
            return;
          }
          if (tempos.length !== 0) {
            const lastTempo = tempos[tempos.length - 1];
            if (lastTempo.position === position) {
              tempos.pop();
            }
          }
          const tempo = getAttributeAsNumber(soundElement, "tempo");
          tempos.push({
            position: position,
            bpm: round(tempo, 2),
          });
        };

        const parseDirection = (directionElement: Element) => {
          for (const childElement of directionElement.children) {
            if (childElement.tagName === "sound") {
              parseSound(childElement);
            }
          }
        };

        const parseDivisions = (divisionsElement: Element) => {
          divisions = getValueAsNumber(divisionsElement);
        };

        const parseTime = (timeElement: Element) => {
          const beatsElement = getChild(timeElement, "beats");
          if (!beatsElement) {
            throw new Error("beats element does not exist.");
          }
          const beatTypeElement = getChild(timeElement, "beat-type");
          if (!beatTypeElement) {
            throw new Error("beat-type element does not exist.");
          }
          const beats = getValueAsNumber(beatsElement);
          const beatType = getValueAsNumber(beatTypeElement);
          measureDuration = getMeasureDuration(beats, beatType, tpqn);
          if (timeSignatures.length !== 0) {
            const lastTimeSignature = timeSignatures[timeSignatures.length - 1];
            if (lastTimeSignature.measureNumber === measureNumber) {
              timeSignatures.pop();
            }
          }
          timeSignatures.push({
            measureNumber,
            beats,
            beatType,
          });
        };

        const parseAttributes = (attributesElement: Element) => {
          for (const childElement of attributesElement.children) {
            if (childElement.tagName === "divisions") {
              parseDivisions(childElement);
            } else if (childElement.tagName === "time") {
              parseTime(childElement);
            } else if (childElement.tagName === "sound") {
              parseSound(childElement);
            }
          }
        };

        const parseNote = (noteElement: Element) => {
          // TODO: ノートの重なり・和音を考慮していないので、
          //       それらが存在する場合でも読み込めるようにする

          const durationElement = getChild(noteElement, "duration");
          if (!durationElement) {
            throw new Error("duration element does not exist.");
          }
          let duration = getDuration(durationElement);
          let noteEnd = position + duration;
          const measureEnd = measurePosition + measureDuration;
          if (noteEnd > measureEnd) {
            // 小節に収まらない場合、ノートの長さを変えて小節に収まるようにする
            duration = measureEnd - position;
            noteEnd = position + duration;
          }

          if (getChild(noteElement, "rest")) {
            position += duration;
            return;
          }

          const pitchElement = getChild(noteElement, "pitch");
          if (!pitchElement) {
            throw new Error("pitch element does not exist.");
          }
          const octaveElement = getChild(pitchElement, "octave");
          if (!octaveElement) {
            throw new Error("octave element does not exist.");
          }
          const stepElement = getChild(pitchElement, "step");
          if (!stepElement) {
            throw new Error("step element does not exist.");
          }
          const alterElement = getChild(pitchElement, "alter");

          const octave = getValueAsNumber(octaveElement);
          const stepNumber = getStepNumber(stepElement);
          let noteNumber = 12 * (octave + 1) + stepNumber;
          if (alterElement) {
            noteNumber += getValueAsNumber(alterElement);
          }

          const lyricElement = getChild(noteElement, "lyric");
          const lyric = getChild(lyricElement, "text")?.textContent ?? "";

          let tie = getTie(noteElement);
          for (const childElement of noteElement.children) {
            if (childElement.tagName === "notations") {
              tie = getTie(childElement);
            }
          }

          const note: Note = {
            id: uuidv4(),
            position,
            duration,
            noteNumber,
            lyric,
          };

          if (tieStartNote) {
            if (tie === false) {
              tieStartNote.duration = noteEnd - tieStartNote.position;
              notes.push(tieStartNote);
              tieStartNote = undefined;
            }
          } else {
            if (tie === true) {
              tieStartNote = note;
            } else {
              notes.push(note);
            }
          }
          position += duration;
        };

        const parseMeasure = (measureElement: Element) => {
          measurePosition = position;
          measureNumber = getAttributeAsNumber(measureElement, "number");
          for (const childElement of measureElement.children) {
            if (childElement.tagName === "direction") {
              parseDirection(childElement);
            } else if (childElement.tagName === "sound") {
              parseSound(childElement);
            } else if (childElement.tagName === "attributes") {
              parseAttributes(childElement);
            } else if (childElement.tagName === "note") {
              if (position < measurePosition + measureDuration) {
                parseNote(childElement);
              }
            }
          }
          const measureEnd = measurePosition + measureDuration;
          if (position !== measureEnd) {
            tieStartNote = undefined;
            position = measureEnd;
          }
        };

        const parsePart = (partElement: Element) => {
          for (const childElement of partElement.children) {
            if (childElement.tagName === "measure") {
              parseMeasure(childElement);
            }
          }
        };

        const parseMusicXml = (xmlStr: string) => {
          const parser = new DOMParser();
          const dom = parser.parseFromString(xmlStr, "application/xml");
          const partElements = dom.getElementsByTagName("part");
          if (partElements.length === 0) {
            throw new Error("part element does not exist.");
          }
          // TODO: UIで読み込むパートを選択できるようにする
          parsePart(partElements[0]);
        };

        parseMusicXml(xmlStr);

        tempos.splice(1, tempos.length - 1); // TODO: 複数テンポに対応したら削除
        timeSignatures.splice(1, timeSignatures.length - 1); // TODO: 複数拍子に対応したら削除

        await dispatch("SET_SCORE", {
          score: {
            tpqn,
            tempos,
            timeSignatures,
            notes,
          },
        });
      }
    ),
  },

  IMPORT_UST_FILE: {
    action: createUILockAction(
      async ({ dispatch }, { filePath }: { filePath?: string }) => {
        // USTファイルの読み込み
        if (!filePath) {
          filePath = await window.backend.showImportFileDialog({
            title: "UST読み込み",
            name: "UST",
            extensions: ["ust"],
          });
          if (!filePath) return;
        }
        // ファイルの読み込み
        const fileData = getValueOrThrow(
          await window.backend.readFile({ filePath })
        );

        // ファイルフォーマットに応じてエンコーディングを変える
        // UTF-8とShiftJISの2種類に対応
        let ustData;
        try {
          ustData = new TextDecoder("utf-8").decode(fileData);
          // ShiftJISの場合はShiftJISでデコードし直す
          if (ustData.includes("\ufffd")) {
            ustData = new TextDecoder("shift-jis").decode(fileData);
          }
        } catch (error) {
          throw new Error("Failed to decode UST file.", { cause: error });
        }
        if (!ustData || typeof ustData !== "string") {
          throw new Error("Failed to decode UST file.");
        }

        // 初期化
        const tpqn = DEFAULT_TPQN;
        const tempos: Tempo[] = [
          {
            position: 0,
            bpm: DEFAULT_BPM,
          },
        ];
        const timeSignatures: TimeSignature[] = [
          {
            measureNumber: 1,
            beats: DEFAULT_BEATS,
            beatType: DEFAULT_BEAT_TYPE,
          },
        ];
        const notes: Note[] = [];

        // USTファイルのセクションをパース
        const parseSection = (section: string): { [key: string]: string } => {
          const sectionNameMatch = section.match(/\[(.+)\]/);
          if (!sectionNameMatch) {
            throw new Error("UST section name not found");
          }
          const params = section.split(/[\r\n]+/).reduce((acc, line) => {
            const [key, value] = line.split("=");
            if (key && value) {
              acc[key] = value;
            }
            return acc;
          }, {} as { [key: string]: string });
          return {
            ...params,
            sectionName: sectionNameMatch[1],
          };
        };

        // セクションを分割
        const sections = ustData.split(/^(?=\[)/m);
        // ポジション
        let position = 0;
        // セクションごとに処理
        sections.forEach((section) => {
          const params = parseSection(section);
          // SETTINGセクション
          if (params.sectionName === "#SETTING") {
            const tempo = Number(params["Tempo"]);
            if (tempo) tempos[0].bpm = tempo;
          }
          // ノートセクション
          // #以降に数字の場合はノートセクション ex: #0, #0000
          if (params.sectionName.match(/^#\d+$/)) {
            // テンポ変更があれば追加
            const tempo = Number(params["Tempo"]);
            if (tempo) tempos.push({ position, bpm: tempo });
            const noteNumber = Number(params["NoteNum"]);
            const duration = Number(params["Length"]);
            // 歌詞の前に連続音が含まれている場合は除去
            const lyric = params["Lyric"].includes(" ")
              ? params["Lyric"].split(" ")[1]
              : params["Lyric"];
            // 休符であればポジションを進めるのみ
            if (lyric === "R") {
              position += duration;
            } else {
              // それ以外の場合はノートを追加
              notes.push({
                id: uuidv4(),
                position,
                duration,
                noteNumber,
                lyric,
              });
              position += duration;
            }
          }
        });

        await dispatch("SET_SCORE", {
          score: {
            tpqn,
            tempos,
            timeSignatures,
            notes,
          },
        });
      }
    ),
  },

  SET_NOW_AUDIO_EXPORTING: {
    mutation(state, { nowAudioExporting }) {
      state.nowAudioExporting = nowAudioExporting;
    },
  },

  SET_CANCELLATION_OF_AUDIO_EXPORT_REQUESTED: {
    mutation(state, { cancellationOfAudioExportRequested }) {
      state.cancellationOfAudioExportRequested =
        cancellationOfAudioExportRequested;
    },
  },

  EXPORT_WAVE_FILE: {
    action: createUILockAction(
      async ({ state, getters, commit, dispatch }, { filePath }) => {
        const convertToWavFileData = (audioBuffer: AudioBuffer) => {
          const bytesPerSample = 4; // Float32
          const formatCode = 3; // WAVE_FORMAT_IEEE_FLOAT

          const numberOfChannels = audioBuffer.numberOfChannels;
          const numberOfSamples = audioBuffer.length;
          const sampleRate = audioBuffer.sampleRate;
          const byteRate = sampleRate * numberOfChannels * bytesPerSample;
          const blockSize = numberOfChannels * bytesPerSample;
          const dataSize = numberOfSamples * numberOfChannels * bytesPerSample;

          const buffer = new ArrayBuffer(44 + dataSize);
          const dataView = new DataView(buffer);

          let pos = 0;
          const writeString = (value: string) => {
            for (let i = 0; i < value.length; i++) {
              dataView.setUint8(pos, value.charCodeAt(i));
              pos += 1;
            }
          };
          const writeUint32 = (value: number) => {
            dataView.setUint32(pos, value, true);
            pos += 4;
          };
          const writeUint16 = (value: number) => {
            dataView.setUint16(pos, value, true);
            pos += 2;
          };
          const writeSample = (offset: number, value: number) => {
            dataView.setFloat32(pos + offset * 4, value, true);
          };

          writeString("RIFF");
          writeUint32(36 + dataSize); // RIFFチャンクサイズ
          writeString("WAVE");
          writeString("fmt ");
          writeUint32(16); // fmtチャンクサイズ
          writeUint16(formatCode);
          writeUint16(numberOfChannels);
          writeUint32(sampleRate);
          writeUint32(byteRate);
          writeUint16(blockSize);
          writeUint16(bytesPerSample * 8); // 1サンプルあたりのビット数
          writeString("data");
          writeUint32(dataSize);

          for (let i = 0; i < numberOfChannels; i++) {
            const channelData = audioBuffer.getChannelData(i);
            for (let j = 0; j < numberOfSamples; j++) {
              writeSample(j * numberOfChannels + i, channelData[j]);
            }
          }

          return buffer;
        };

        const generateWriteErrorMessage = (writeFileResult: ResultError) => {
          if (writeFileResult.code) {
            const code = writeFileResult.code.toUpperCase();

            if (code.startsWith("ENOSPC")) {
              return "空き容量が足りません。";
            }

            if (code.startsWith("EACCES")) {
              return "ファイルにアクセスする許可がありません。";
            }

            if (code.startsWith("EBUSY")) {
              return "ファイルが開かれています。";
            }
          }

          return `何らかの理由で失敗しました。${writeFileResult.message}`;
        };

        const calcRenderDuration = () => {
          // TODO: マルチトラックに対応する
          const notes = getters.SELECTED_TRACK.notes;
          if (notes.length === 0) {
            return 1;
          }
          const lastNote = notes[notes.length - 1];
          const lastNoteEndPosition = lastNote.position + lastNote.duration;
          const lastNoteEndTime = getters.TICK_TO_SECOND(lastNoteEndPosition);
          return Math.max(1, lastNoteEndTime + 1);
        };

        const generateDefaultSongFileName = () => {
          const projectName = getters.PROJECT_NAME;
          if (projectName) {
            return projectName.split(".")[0] + ".wav";
          }

          const singer = getters.SELECTED_TRACK.singer;
          if (singer) {
            const singerName = getters.CHARACTER_INFO(
              singer.engineId,
              singer.styleId
            )?.metas.speakerName;
            if (singerName) {
              const notes = getters.SELECTED_TRACK.notes.slice(0, 5);
              const beginningPartLyrics = notes
                .map((note) => note.lyric)
                .join("");
              return sanitizeFileName(
                `${singerName}_${beginningPartLyrics}.wav`
              );
            }
          }

          return "Untitled.wav";
        };

        const exportWaveFile = async (): Promise<SaveResultObject> => {
          const fileName = generateDefaultSongFileName();
          const numberOfChannels = 2;
          const sampleRate = 48000; // TODO: 設定できるようにする
          const withLimiter = false; // TODO: 設定できるようにする

          const renderDuration = calcRenderDuration();

          if (state.nowPlaying) {
            await dispatch("SING_STOP_AUDIO");
          }

          if (state.savingSetting.fixedExportEnabled) {
            filePath = path.join(state.savingSetting.fixedExportDir, fileName);
          } else {
            filePath ??= await window.backend.showAudioSaveDialog({
              title: "音声を保存",
              defaultPath: fileName,
            });
          }
          if (!filePath) {
            return { result: "CANCELED", path: "" };
          }

          if (state.savingSetting.avoidOverwrite) {
            let tail = 1;
            const name = filePath.slice(0, filePath.length - 4);
            while (await window.backend.checkFileExists(filePath)) {
              filePath = name + "[" + tail.toString() + "]" + ".wav";
              tail += 1;
            }
          }

          if (state.nowRendering) {
            await createPromiseThatResolvesWhen(() => {
              return (
                !state.nowRendering || state.cancellationOfAudioExportRequested
              );
            });
            if (state.cancellationOfAudioExportRequested) {
              return { result: "CANCELED", path: "" };
            }
          }

          const offlineAudioContext = new OfflineAudioContext(
            numberOfChannels,
            sampleRate * renderDuration,
            sampleRate
          );
          const offlineTransport = new OfflineTransport();
          const channelStrip = new ChannelStrip(offlineAudioContext);
          const limiter = withLimiter
            ? new Limiter(offlineAudioContext)
            : undefined;
          const clipper = new Clipper(offlineAudioContext);

          for (const phrase of state.phrases.values()) {
            if (
              phrase.singingGuideKey == undefined ||
              phrase.singingVoiceKey == undefined ||
              phrase.state !== "PLAYABLE"
            ) {
              continue;
            }
            const singingGuide = state.singingGuides.get(
              phrase.singingGuideKey
            );
            const singingVoice = singingVoices.get(phrase.singingVoiceKey);
            if (!singingGuide) {
              throw new Error("singingGuide is undefined");
            }
            if (!singingVoice) {
              throw new Error("singingVoice is undefined");
            }
            // TODO: この辺りの処理を共通化する
            const audioEvents = await generateAudioEvents(
              offlineAudioContext,
              singingGuide.startTime,
              singingVoice.blob
            );
            const audioPlayer = new AudioPlayer(offlineAudioContext);
            const audioSequence: AudioSequence = {
              type: "audio",
              audioPlayer,
              audioEvents,
            };
            audioPlayer.output.connect(channelStrip.input);
            offlineTransport.addSequence(audioSequence);
          }
          channelStrip.volume = 1;
          if (limiter) {
            channelStrip.output.connect(limiter.input);
            limiter.output.connect(clipper.input);
          } else {
            channelStrip.output.connect(clipper.input);
          }
          clipper.output.connect(offlineAudioContext.destination);

          // スケジューリングを行い、オフラインレンダリングを実行
          // TODO: オフラインレンダリング後にメモリーがきちんと開放されるか確認する
          offlineTransport.schedule(0, renderDuration);
          const audioBuffer = await offlineAudioContext.startRendering();
          const waveFileData = convertToWavFileData(audioBuffer);

          try {
            await window.backend
              .writeFile({
                filePath,
                buffer: waveFileData,
              })
              .then(getValueOrThrow);
          } catch (e) {
            window.backend.logError(e);
            if (e instanceof ResultError) {
              return {
                result: "WRITE_ERROR",
                path: filePath,
                errorMessage: generateWriteErrorMessage(e),
              };
            }
            return {
              result: "UNKNOWN_ERROR",
              path: filePath,
              errorMessage:
                (e instanceof Error ? e.message : String(e)) ||
                "不明なエラーが発生しました。",
            };
          }

          return { result: "SUCCESS", path: filePath };
        };

        commit("SET_NOW_AUDIO_EXPORTING", { nowAudioExporting: true });
        return exportWaveFile().finally(() => {
          commit("SET_CANCELLATION_OF_AUDIO_EXPORT_REQUESTED", {
            cancellationOfAudioExportRequested: false,
          });
          commit("SET_NOW_AUDIO_EXPORTING", { nowAudioExporting: false });
        });
      }
    ),
  },

  CANCEL_AUDIO_EXPORT: {
    async action({ state, commit }) {
      if (!state.nowAudioExporting) {
        warn("CANCEL_AUDIO_EXPORT on !nowAudioExporting");
        return;
      }
      commit("SET_CANCELLATION_OF_AUDIO_EXPORT_REQUESTED", {
        cancellationOfAudioExportRequested: true,
      });
    },
  },

  COPY_NOTES_TO_CLIPBOARD: {
    async action({ state, getters }) {
      const currentTrack = getters.SELECTED_TRACK;
      const noteIds = state.selectedNoteIds;
      // ノートが選択されていない場合は何もしない
      if (noteIds.size === 0) {
        return;
      }
      // 選択されたノートのみをコピーする
      const selectedNotes = currentTrack.notes
        .filter((note: Note) => noteIds.has(note.id))
        .map((note: Note) => {
          // idのみコピーしない
          const { id, ...noteWithoutId } = note;
          return noteWithoutId;
        });
      // ノートをJSONにシリアライズしてクリップボードにコピーする
      const serializedNotes = JSON.stringify(selectedNotes);
      // クリップボードにテキストとしてコピーする
      // NOTE: Electronのclipboardも使用する必要ある？
      await navigator.clipboard.writeText(serializedNotes);
      window.backend.logInfo("Copied to clipboard.", serializedNotes);
    },
  },

  COMMAND_CUT_NOTES_TO_CLIPBOARD: {
    async action({ dispatch }) {
      await dispatch("COPY_NOTES_TO_CLIPBOARD");
      await dispatch("COMMAND_REMOVE_SELECTED_NOTES");
    },
  },

  COMMAND_PASTE_NOTES_FROM_CLIPBOARD: {
    async action({ commit, state, getters, dispatch }) {
      // クリップボードからテキストを読み込む
      let clipboardText;
      try {
        clipboardText = await navigator.clipboard.readText();
      } catch (error) {
        throw new Error("Failed to read the clipboard text.", {
          cause: error,
        });
      }

      // クリップボードのテキストをJSONとしてパースする(失敗した場合はエラーを返す)
      let notes;
      try {
        notes = noteSchema
          .omit({ id: true })
          .array()
          .parse(JSON.parse(clipboardText));
      } catch (error) {
        throw new Error("Failed to parse the clipboard text as JSON.", {
          cause: error,
        });
      }

      // パースしたJSONのノートの位置を現在の再生位置に合わせてクオンタイズして貼り付ける
      const currentPlayheadPosition = getters.GET_PLAYHEAD_POSITION();
      const firstNotePosition = notes[0].position;
      // TODO: クオンタイズの処理を共通化する
      const snapType = state.sequencerSnapType;
      const tpqn = state.tpqn;
      const snapTicks = getNoteDuration(snapType, tpqn);
      const notesToPaste: Note[] = notes.map((note) => {
        // 新しい位置を現在の再生位置に合わせて計算する
        const pasteOriginPos =
          Number(note.position) - firstNotePosition + currentPlayheadPosition;
        // クオンタイズ
        const quantizedPastePos =
          Math.round(pasteOriginPos / snapTicks) * snapTicks;
        return {
          id: uuidv4(),
          position: quantizedPastePos,
          duration: Number(note.duration),
          noteNumber: Number(note.noteNumber),
          lyric: String(note.lyric),
        };
      });
      const pastedNoteIds = notesToPaste.map((note) => note.id);
      // ノートを追加してレンダリングする
      commit("COMMAND_ADD_NOTES", { notes: notesToPaste });
      dispatch("RENDER");
      // 貼り付けたノートを選択する
      commit("DESELECT_ALL_NOTES");
      commit("SELECT_NOTES", { noteIds: pastedNoteIds });
    },
  },

  COMMAND_QUANTIZE_SELECTED_NOTES: {
    action({ state, commit, getters, dispatch }) {
      const currentTrack = getters.SELECTED_TRACK;
      const selectedNotes = currentTrack.notes.filter((note: Note) => {
        return state.selectedNoteIds.has(note.id);
      });
      // TODO: クオンタイズの処理を共通化する
      const snapType = state.sequencerSnapType;
      const tpqn = state.tpqn;
      const snapTicks = getNoteDuration(snapType, tpqn);
      const quantizedNotes = selectedNotes.map((note: Note) => {
        const quantizedPosition =
          Math.round(note.position / snapTicks) * snapTicks;
        return { ...note, position: quantizedPosition };
      });
      commit("COMMAND_UPDATE_NOTES", { notes: quantizedNotes });
      dispatch("RENDER");
    },
  },
});

export const singingCommandStoreState: SingingCommandStoreState = {};

export const singingCommandStore = transformCommandStore(
  createPartialStore<SingingCommandStoreTypes>({
    COMMAND_SET_SINGER: {
      mutation(draft, { singer }) {
        singingStore.mutations.SET_SINGER(draft, { singer });
      },
      async action({ dispatch, commit }, { singer }) {
        dispatch("SETUP_SINGER", { singer });
        commit("COMMAND_SET_SINGER", { singer });

        dispatch("RENDER");
      },
    },
    COMMAND_SET_KEY_RANGE_ADJUSTMENT: {
      mutation(draft, { keyRangeAdjustment }) {
        singingStore.mutations.SET_KEY_RANGE_ADJUSTMENT(draft, {
          keyRangeAdjustment,
        });
      },
      async action(
        { dispatch, commit },
        { keyRangeAdjustment }: { keyRangeAdjustment: number }
      ) {
        if (!isValidKeyRangeAdjustment(keyRangeAdjustment)) {
          throw new Error("The keyRangeAdjustment is invalid.");
        }
        commit("COMMAND_SET_KEY_RANGE_ADJUSTMENT", { keyRangeAdjustment });

        dispatch("RENDER");
      },
    },
    COMMAND_SET_VOLUME_RANGE_ADJUSTMENT: {
      mutation(draft, { volumeRangeAdjustment }) {
        singingStore.mutations.SET_VOLUME_RANGE_ADJUSTMENT(draft, {
          volumeRangeAdjustment,
        });
      },
      async action(
        { dispatch, commit },
        { volumeRangeAdjustment }: { volumeRangeAdjustment: number }
      ) {
        if (!isValidvolumeRangeAdjustment(volumeRangeAdjustment)) {
          throw new Error("The volumeRangeAdjustment is invalid.");
        }
        commit("COMMAND_SET_VOLUME_RANGE_ADJUSTMENT", {
          volumeRangeAdjustment,
        });

        dispatch("RENDER");
      },
    },
    COMMAND_SET_TEMPO: {
      mutation(draft, { tempo }) {
        singingStore.mutations.SET_TEMPO(draft, { tempo });
      },
      // テンポを設定する。既に同じ位置にテンポが存在する場合は置き換える。
      action(
        { state, getters, commit, dispatch },
        { tempo }: { tempo: Tempo }
      ) {
        if (!transport) {
          throw new Error("transport is undefined.");
        }
        if (!isValidTempo(tempo)) {
          throw new Error("The tempo is invalid.");
        }
        if (state.nowPlaying) {
          playheadPosition.value = getters.SECOND_TO_TICK(transport.time);
        }
        tempo.bpm = round(tempo.bpm, 2);
        commit("COMMAND_SET_TEMPO", { tempo });
        transport.time = getters.TICK_TO_SECOND(playheadPosition.value);

        dispatch("RENDER");
      },
    },
    COMMAND_REMOVE_TEMPO: {
      mutation(draft, { position }) {
        singingStore.mutations.REMOVE_TEMPO(draft, { position });
      },
      // テンポを削除する。先頭のテンポの場合はデフォルトのテンポに置き換える。
      action(
        { state, getters, commit, dispatch },
        { position }: { position: number }
      ) {
        const exists = state.tempos.some((value) => {
          return value.position === position;
        });
        if (!exists) {
          throw new Error("The tempo does not exist.");
        }
        if (!transport) {
          throw new Error("transport is undefined.");
        }
        if (state.nowPlaying) {
          playheadPosition.value = getters.SECOND_TO_TICK(transport.time);
        }
        commit("COMMAND_REMOVE_TEMPO", { position });
        transport.time = getters.TICK_TO_SECOND(playheadPosition.value);

        dispatch("RENDER");
      },
    },
    COMMAND_SET_TIME_SIGNATURE: {
      mutation(draft, { timeSignature }) {
        singingStore.mutations.SET_TIME_SIGNATURE(draft, { timeSignature });
      },
      // 拍子を設定する。既に同じ位置に拍子が存在する場合は置き換える。
      action({ commit }, { timeSignature }: { timeSignature: TimeSignature }) {
        if (!isValidTimeSignature(timeSignature)) {
          throw new Error("The time signature is invalid.");
        }
        commit("COMMAND_SET_TIME_SIGNATURE", { timeSignature });
      },
    },
    COMMAND_REMOVE_TIME_SIGNATURE: {
      mutation(draft, { measureNumber }) {
        singingStore.mutations.REMOVE_TIME_SIGNATURE(draft, { measureNumber });
      },
      // 拍子を削除する。先頭の拍子の場合はデフォルトの拍子に置き換える。
      action({ state, commit }, { measureNumber }: { measureNumber: number }) {
        const exists = state.timeSignatures.some((value) => {
          return value.measureNumber === measureNumber;
        });
        if (!exists) {
          throw new Error("The time signature does not exist.");
        }
        commit("COMMAND_REMOVE_TIME_SIGNATURE", { measureNumber });
      },
    },
    COMMAND_ADD_NOTES: {
      mutation(draft, { notes }) {
        singingStore.mutations.ADD_NOTES(draft, { notes });
      },
      action({ getters, commit, dispatch }, { notes }: { notes: Note[] }) {
        const existingNoteIds = getters.NOTE_IDS;
        const isValidNotes = notes.every((value) => {
          return !existingNoteIds.has(value.id) && isValidNote(value);
        });
        if (!isValidNotes) {
          throw new Error("The notes are invalid.");
        }
        commit("COMMAND_ADD_NOTES", { notes });

        dispatch("RENDER");
      },
    },
    COMMAND_UPDATE_NOTES: {
      mutation(draft, { notes }) {
        singingStore.mutations.UPDATE_NOTES(draft, { notes });
      },
      action({ getters, commit, dispatch }, { notes }: { notes: Note[] }) {
        const existingNoteIds = getters.NOTE_IDS;
        const isValidNotes = notes.every((value) => {
          return existingNoteIds.has(value.id) && isValidNote(value);
        });
        if (!isValidNotes) {
          throw new Error("The notes are invalid.");
        }
        commit("COMMAND_UPDATE_NOTES", { notes });

        dispatch("RENDER");
      },
    },
    COMMAND_REMOVE_NOTES: {
      mutation(draft, { noteIds }) {
        singingStore.mutations.REMOVE_NOTES(draft, { noteIds });
      },
      action({ getters, commit, dispatch }, { noteIds }) {
        const existingNoteIds = getters.NOTE_IDS;
        const isValidNoteIds = noteIds.every((value) => {
          return existingNoteIds.has(value);
        });
        if (!isValidNoteIds) {
          throw new Error("The note ids are invalid.");
        }
        commit("COMMAND_REMOVE_NOTES", { noteIds });

        dispatch("RENDER");
      },
    },
    COMMAND_REMOVE_SELECTED_NOTES: {
      action({ state, commit, dispatch }) {
        commit("COMMAND_REMOVE_NOTES", { noteIds: [...state.selectedNoteIds] });

        dispatch("RENDER");
      },
    },
  }),
  "song"
);<|MERGE_RESOLUTION|>--- conflicted
+++ resolved
@@ -17,14 +17,10 @@
   Phrase,
   PhraseState,
   transformCommandStore,
-<<<<<<< HEAD
   SingingGuide,
   SingingVoice,
-  noteSchema,
   SingingGuideSourceHash,
   SingingVoiceSourceHash,
-=======
->>>>>>> 020b87d3
 } from "./type";
 import { sanitizeFileName } from "./utility";
 import { EngineId } from "@/type/preload";
@@ -82,7 +78,7 @@
 import { createLogger } from "@/domain/frontend/log";
 import { noteSchema } from "@/domain/project/schema";
 
-const { info, warn } = createLogger("store/singing");
+const logger = createLogger("store/singing");
 
 const generateAudioEvents = async (
   audioContext: BaseAudioContext,
@@ -887,9 +883,9 @@
           const lyrics = notesForRequestToEngine
             .map((value) => value.lyric)
             .join("");
-          window.backend.logError(
-            error,
-            `Failed to fetch FrameAudioQuery. Lyrics of score are "${lyrics}".`
+          logger.error(
+            `Failed to fetch FrameAudioQuery. Lyrics of score are "${lyrics}".`,
+            error
           );
           throw error;
         }
@@ -945,9 +941,9 @@
           const phonemes = query.phonemes
             .map((value) => value.phoneme)
             .join(" ");
-          window.backend.logError(
-            error,
-            `Failed to synthesis. Phonemes are "${phonemes}".`
+          logger.error(
+            `Failed to synthesis. Phonemes are "${phonemes}".`,
+            error
           );
           throw error;
         }
@@ -1111,13 +1107,9 @@
           phrases.set(phraseKey, phrase);
         }
 
-<<<<<<< HEAD
         commit("SET_PHRASES", { phrases });
 
-        window.backend.logInfo("Phrases updated.");
-=======
-        info("Phrases updated.");
->>>>>>> 020b87d3
+        logger.info("Phrases updated.");
 
         // 各フレーズのレンダリングを行う
 
@@ -1205,7 +1197,7 @@
               if (cachedSingingGuide) {
                 singingGuide = cachedSingingGuide;
 
-                window.backend.logInfo(`Loaded singing guide from cache.`);
+                logger.info(`Loaded singing guide from cache.`);
               } else {
                 const frameAudioQuery = await fetchQuery(
                   singerAndFrameRate.singer.engineId,
@@ -1218,7 +1210,7 @@
                 );
 
                 const phonemes = getPhonemes(frameAudioQuery);
-                window.backend.logInfo(
+                logger.info(
                   `Fetched frame audio query. Phonemes are "${phonemes}".`
                 );
 
@@ -1245,18 +1237,7 @@
                 phraseKey,
                 singingGuideKey,
               });
-<<<<<<< HEAD
-            }
-=======
-              throw error;
-            });
-
-            const phonemes = getPhonemes(frameAudioQuery);
-            info(`Fetched frame audio query. Phonemes are "${phonemes}".`);
-
-            shiftGuidePitch(phrase.keyRangeAdjustment, frameAudioQuery);
-            scaleGuideVolume(volumeRangeAdjustment, frameAudioQuery);
->>>>>>> 020b87d3
+            }
 
             // 歌声のキャッシュがあれば取得し、なければ音声合成を行う
 
@@ -1273,39 +1254,14 @@
             if (cachedSingingVoice) {
               singingVoice = cachedSingingVoice;
 
-<<<<<<< HEAD
-              window.backend.logInfo(`Loaded singing voice from cache.`);
-=======
-          const phraseData = phraseDataMap.get(phraseKey);
-          if (!phraseData) {
-            throw new Error("phraseData is undefined");
-          }
-          if (!phrase.query) {
-            throw new Error("query is undefined.");
-          }
-          if (phrase.startTime == undefined) {
-            throw new Error("startTime is undefined.");
-          }
-          if (!phraseData.blob) {
-            phraseData.blob = phraseAudioBlobCache.get(phraseKey);
-            if (phraseData.blob) {
-              info(`Loaded audio buffer from cache.`);
->>>>>>> 020b87d3
+              logger.info(`Loaded singing voice from cache.`);
             } else {
               const blob = await synthesize(
                 singerAndFrameRate.singer,
                 singingGuide.query
               );
 
-<<<<<<< HEAD
-              window.backend.logInfo(`Synthesized.`);
-=======
-              phraseData.blob = blob;
-              phraseAudioBlobCache.set(phraseKey, phraseData.blob);
-
-              info(`Synthesized.`);
-            }
->>>>>>> 020b87d3
+              logger.info(`Synthesized.`);
 
               singingVoice = { blob };
               singingVoiceCache.set(singingVoiceKey, singingVoice);
@@ -1375,7 +1331,7 @@
           }
         }
       } catch (error) {
-        window.backend.logError(error);
+        logger.error("render error", error);
         throw error;
       } finally {
         commit("SET_STOP_RENDERING_REQUESTED", {
@@ -1392,12 +1348,12 @@
   STOP_RENDERING: {
     action: createUILockAction(async ({ state, commit }) => {
       if (state.nowRendering) {
-        info("Waiting for rendering to stop...");
+        logger.info("Waiting for rendering to stop...");
         commit("SET_STOP_RENDERING_REQUESTED", {
           stopRenderingRequested: true,
         });
         await createPromiseThatResolvesWhen(() => !state.nowRendering);
-        info("Rendering stopped.");
+        logger.info("Rendering stopped.");
       }
     }),
   },
@@ -2248,7 +2204,7 @@
               })
               .then(getValueOrThrow);
           } catch (e) {
-            window.backend.logError(e);
+            logger.error("Failed to exoprt the wav file.", e);
             if (e instanceof ResultError) {
               return {
                 result: "WRITE_ERROR",
@@ -2282,7 +2238,7 @@
   CANCEL_AUDIO_EXPORT: {
     async action({ state, commit }) {
       if (!state.nowAudioExporting) {
-        warn("CANCEL_AUDIO_EXPORT on !nowAudioExporting");
+        logger.warn("CANCEL_AUDIO_EXPORT on !nowAudioExporting");
         return;
       }
       commit("SET_CANCELLATION_OF_AUDIO_EXPORT_REQUESTED", {
@@ -2312,7 +2268,7 @@
       // クリップボードにテキストとしてコピーする
       // NOTE: Electronのclipboardも使用する必要ある？
       await navigator.clipboard.writeText(serializedNotes);
-      window.backend.logInfo("Copied to clipboard.", serializedNotes);
+      logger.info("Copied to clipboard.", serializedNotes);
     },
   },
 
